--- conflicted
+++ resolved
@@ -17,7 +17,6 @@
         --ckpt_path out/ckpt.pt
 ```
 
-<<<<<<< HEAD
 ## Grokking with Muon
 
 The `grokking_muon_demo.sh` script compares AdamW and Muon on a modular addition
@@ -27,9 +26,8 @@
 ```bash
 bash demos/grokking_muon_demo.sh
 ```
-=======
+
 ## Optimizer Comparison
 
 `adam_vs_adamw.sh` trains two tiny Shakespeare models, one with Adam and one
-with AdamW, then compares their statistics using `view_model_stats.py`.
->>>>>>> bdb920a8
+with AdamW, then compares their statistics using `view_model_stats.py`.