import torch
import torch.nn as nn
import math

# Softmax base 2, with option to remove max subtraction
class Softermax(nn.Module):
    """ Base-2 Softmax with option to remove max subtraction"""
    def __init__(self, config, dim=-1):
        super().__init__()
        self.dim = dim
        self.subtract_max = config.softermax_use_xmax
        print("test")

    def forward(self, x):
        # max_x = x.max(dim=self.dim, keepdim=True).values
        # x = x - max_x
        e_x = torch.pow(math.e, x)
        return e_x / e_x.sum(dim=self.dim, keepdim=True)

# Softmax variation with learnable constant parameters for xmax and denominator
class ConSmax(nn.Module):
    """ Constant learnable parameters for xmax and denominator """
    def __init__(self, config, dim=-1):
        super().__init__()

        # learnable 'xmax' - beta
<<<<<<< HEAD
        self.beta = nn.Parameter(torch.Tensor([config.constantmax_initial_beta]))
        self.inputs = []
        self.outputs = []
=======
        self.beta = nn.Parameter(torch.Tensor([config.consmax_initial_beta]))
>>>>>>> 874167fe

        # denominator - gamma
        self.gamma = nn.Parameter(torch.Tensor([config.consmax_initial_gamma]))

        # Set the base of the exponent
        if config.consmax_use_euler_base:
          self.consmax_base = math.e
        else:
          self.consmax_base = config.consmax_base

    def forward(self, x):
        self.inputs = x
        x = x - self.beta
<<<<<<< HEAD
        e_x = torch.pow(self.constantmax_base, x)
        outputs = e_x / self.gamma
        self.outputs = outputs
        return outputs
=======
        e_x = torch.pow(self.consmax_base, x)
        return e_x / self.gamma
>>>>>>> 874167fe

# Constantmax Quantized

## Quantization Methods Utilized for Separate Forward and Backward Passes
def quantize(tensor,scale):
    tensor = tensor.mul(scale)
    tensor = torch.round(tensor)
    return tensor
def dequantize(tensor,scale):
    tensor = tensor.div(scale)
    return tensor

## helper class for Constantmax_quan
class const_quan(torch.autograd.Function):
    """Simulates error caused by quantization. Uses Straight-Through Estimator for Back prop"""
    @staticmethod
    def forward(ctx, beta=None, gamma=None):
        #scaling factor for beta and gamma while doing quantization
        scale_beta=100 #scaling factor for quantization, should make it as parameter
        scale_gamma=10
        beta = quantize(beta, scale_beta)
        gamma = quantize(gamma, scale_gamma)
        return dequantize(beta, scale_beta),dequantize(gamma,scale_gamma)

    @staticmethod
    def backward(ctx, grad_gamma, grad_beta):
        return grad_gamma, grad_beta

_const_quan=const_quan.apply

class ConSmaxQuan(nn.Module):
    """ Base-e Softmax with option to remove max subtraction"""
    def __init__(self, config, dim=-1):
        super().__init__()
        self.dim = dim

        # demonimator - gamma
        self.gamma = nn.Parameter(torch.Tensor([config.consmax_initial_gamma]))

        # learnable 'xmax' - beta
        self.beta = nn.Parameter(torch.Tensor([config.consmax_initial_beta]))

        self.fake_beta = None
        self.fake_gamma = None

    def forward(self, x):
        if self.training:
            #print('fake_beta:', self.fake_beta)
            #print('fake_gamma:', self.fake_gamma)
            self.fake_beta, self.fake_gamma=_const_quan(self.beta, self.gamma)
            x = x - self.fake_beta
            e_x = torch.exp(x)
            return e_x / self.fake_gamma
        else:
            scale_beta=100 #scaling factor for quantization, should make it as parameter
            scale_gamma=10
            x = x - dequantize(quantize(self.beta,scale_beta), scale_beta)
            e_x = torch.exp(x)
            return e_x/dequantize(quantize(self.gamma,scale_gamma), scale_gamma)

# Like softermax, but parameterized to permit exploration of bases greater than 2
class Strongermax(nn.Module):
    """ Softmax with ability to increase to 'stronger' bases """
    def __init__(self, config, dim=-1):
        super().__init__()
        self.dim = dim
        self.strength = config.strongermax_strength
        self.subtract_max = config.strongermax_use_xmax
        self.sum_to_1 = config.strongermax_sum_to_1
        self.divisor = config.strongermax_divisor

    def forward(self, x):
        if self.subtract_max:
            max_x = x.max(dim=self.dim, keepdim=True).values
            x = x - max_x

        result = torch.pow(self.strength, x)

        if self.sum_to_1:
            result = result / result.sum(dim=self.dim, keepdim=True)

        return result / self.divisor

# Using polynomial instead of exponential for Softmax separation non-linearity
class Polymax(nn.Module):
    def __init__(self, config):
        super().__init__()

        assert(config.polymax_x_intercept < 0) # ensure x_intercept is strictly left of the y-axis

        self.x_intercept = config.polymax_x_intercept # where to transition from y=0 to m*x+b
        self.y_intercept = config.polymax_y_intercept # where the graph crosses y-axis

        self.power = config.polymax_power
        self.divisor = config.polymax_divisor

    def forward(self, x):
        # Overview:
        # Flat section:       -inf < x < x_intercept
        # Linear section:     x_intercept <= x <= 0
        # Polynomial section: 0 < x < inf

        # Flat section
        flat_piece = torch.where(x < self.x_intercept, torch.tensor(0.0, device=x.device), torch.tensor(0.0, device=x.device))

        # Linear section
        m = self.y_intercept/self.x_intercept # aka 'slope', also x intercept !=0
        b = self.y_intercept
        linear_piece = torch.where((x >= self.x_intercept) & (x <= 0), m * x + b, torch.tensor(0.0, device=x.device))

        # Polynomial section
        poly_piece = torch.where(x > 0, x**self.power + self.y_intercept, torch.tensor(0.0, device=x.device))

        # Combine sections
        return (poly_piece + linear_piece + flat_piece)/self.divisor

# Merging of ConSmax body for gradient prop and Polymax head for numerical stability
class SaturatingConSmax(nn.Module):
    def __init__(self, config):
        super().__init__()


        if config.consmax_learnable_beta:
            # learnable 'xmax' is beta
            self.beta = nn.Parameter(torch.Tensor([config.consmax_initial_beta]))
        else:
            self.beta = config.consmax_initial_beta

        if config.consmax_learnable_gamma:
            # denominator is gamma
            self.gamma = nn.Parameter(torch.Tensor([config.consmax_initial_gamma]))
        else:
            self.gamma = config.consmax_initial_gamma

        if config.consmax_use_euler_base:
            self.consmax_base = math.e
        else:
            self.consmax_base = config.consmax_base

        # ConSmax saturation is like ReLU6 but happens where e^x normally would overflow
        # Since we're subtracting x by beta, we only need to guard at "beta + x_sat_value)
        # Note: for e^x this is around 11 for fp16 precision
        self.x_sat = config.consmax_saturation + config.consmax_initial_beta

    def forward(self, x):
        # Overview:
        # exponential section:    -inf < x < (sat_point)
        # flat section:           (sat_point) <= x < inf

        # Exponential section
        exponential_piece = torch.where(
            (x < (self.x_sat)),
            torch.pow(self.consmax_base, x - self.beta),
            torch.tensor(0.0, device=x.device))

        # flat section
        flat_piece = torch.where(x >= (self.x_sat), torch.tensor(self.x_sat, device=x.device), torch.tensor(0.0, device=x.device))

        # Combine sections
        return (exponential_piece + flat_piece)/self.gamma

# Merging of ConSmax body for gradient prop and Polymax head for numerical stability
class ExpPolymax(nn.Module):
    def __init__(self, config):
        super().__init__()

        # Base selection
        if config.exppolymax_use_euler_base:
            self.exppolymax_base = math.e
        else:
            self.exppolymax_base = config.exppolymax_base

        self.y_intercept = config.exppolymax_y_intercept # where the graph crosses y-axis
        self.power = config.exppolymax_power
        self.divisor = config.exppolymax_divisor
        # Assumes Euler Base:
        # Shift of x to move poly portion forward to obtain continuous derivative at x=0
        # derivative of poly at 0 should equal a^0
        # d(x^n + y-int) = d(a^x|x=0) = ln(a) * a^0 = ln(a)
        # n * x^(n-1) = ln(a)
        # x = (ln(a) * ( 1 / n )) ** (1/(n-1))
        # Note: if n==1 (straight line) match is already attained, and calculation would nan, so test this case first
        if config.exppolymax_power == 1.0:
            # Note: this only works with y=x an e^x, since we'd have to implement a multiplier or shift teh exponent otherwise.
            self.x_derivative_match_shift = 0
        elif config.exppolymax_use_euler_base:
            # ln(e) = 1
            self.x_derivative_match_shift = (1.0 / config.exppolymax_power)**(1/(config.exppolymax_power - 1))
        else:
            # ln(a) must be calculated, note torch.log is the natural log 'ln'
            self.x_derivative_match_shift = (torch.log(config.exppolymax_base) * (1.0 / config.exppolymax_power))**(1/(config.exppolymax_power - 1))

    def forward(self, x):
        # Overview:
        # exponential section:    -inf < x < 0
        # Polynomial section:     0 < x < inf

        # Exponential section
        exponential_piece = torch.where((x < 0), torch.pow(self.exppolymax_base, x), torch.tensor(0.0, device=x.device))

        # Polynomial section
        poly_piece = torch.where(x >= 0, (x + self.x_derivative_match_shift)**self.power + self.y_intercept, torch.tensor(0.0, device=x.device))

        # Combine sections
        return (poly_piece + exponential_piece)/self.divisor

class PolymaxQuan(nn.Module):
    def __init__(self, config):
        super().__init__()
        assert(config.polymax_x_intercept < 0)  # ensure x_intercept is strictly left of the y-axis
        self.x_intercept = config.polymax_x_intercept  # where to transition from y=0 to m*x+b
        self.y_intercept = config.polymax_y_intercept  # where the graph crosses y-axis
        self.power = config.polymax_power
        self.divisor = config.polymax_divisor

    def forward(self, x):
        # Forward pass: ReLU^2
        relu_squared = torch.where(x > 0, x**2, torch.tensor(0.0, device=x.device))
        return relu_squared / self.divisor

    def backward(self, x):
        # Backward pass: Polymax
        # Flat section
        flat_piece = torch.where(x < self.x_intercept, torch.tensor(0.0, device=x.device), torch.tensor(0.0, device=x.device))

        # Linear section
        m = self.y_intercept / self.x_intercept  # aka 'slope', also x intercept != 0
        b = self.y_intercept
        linear_piece = torch.where((x >= self.x_intercept) & (x <= 0), m * x + b, torch.tensor(0.0, device=x.device))

        # Polynomial section
        poly_piece = torch.where(x > 0, x**self.power + self.y_intercept, torch.tensor(0.0, device=x.device))

        # Combine sections
        return (poly_piece + linear_piece + flat_piece) / self.divisor

    def straight_through(self, x):
        # Straight-through estimator
        out = self.forward(x)
        out.data = self.backward(x.data)
        return out


# SigSoftmax from https://arxiv.org/abs/1805.10829
class SigSoftmax(nn.Module):
    """ Softmax variant based on arxiv 1805.10829 with added handles for base """
    def __init__(self, config, dim=-1):
        super().__init__()
        self.dim = dim

        # Set the base of the exponent
        if config.sigsoftmax_use_euler_base:
          self.sigsoftmax_base = math.e
        else:
          # custom base
          self.sigsoftmaxmax_base = config.sigsoftmax_base

    def forward(self, inputs):

        # Set exponent
        exp_x = torch.pow(self.sigsoftmax_base, inputs)

        # Similarly set sigmoid approximation
        sig_x = 1 / (1 + torch.pow(self.sigsoftmax_base, -inputs))

        # calculation of numerator and denominator
        numerator = exp_x * sig_x
        denominator = torch.sum(exp_x * sig_x, dim=self.dim, keepdim=True)

        return numerator / denominator

class Softplus(nn.Module):
    """ Softmax variant based on arxiv 1805.10829 with added handles for base """
    def __init__(self, config, dim=-1):
        super().__init__()
        self.dim = dim
        self.softplus = nn.Softplus()

    def forward(self, x):

        return self.softplus(x) / 100.0


class Squareplus(nn.Module):
    """Squareplus activation function.
       This is a computation friendly version of softplus
       source: https://arxiv.org/abs/2112.11687
    """

    def __init__(self, b=4.0*math.log(2)**2):
        super().__init__()
        self.b = b

    def forward(self, x):
        return 0.5 * (x + torch.sqrt(x**2 + self.b))

# Note: we use the built in library for regular softmax
softmax_dictionary = {
    "consmax": ConSmax,
    "consmax_quan": ConSmaxQuan,
    "saturatingconsmax": SaturatingConSmax,
    "polymax": Polymax,
    "exppolymax": ExpPolymax,
    "polymax_quan": PolymaxQuan,
    "softermax": Softermax,
    "strongermax": Strongermax,
    "sigsoftmax": SigSoftmax,
    "softplus": Softplus,
    "squareplus": Squareplus,
}<|MERGE_RESOLUTION|>--- conflicted
+++ resolved
@@ -9,11 +9,11 @@
         super().__init__()
         self.dim = dim
         self.subtract_max = config.softermax_use_xmax
-        print("test")
-
-    def forward(self, x):
-        # max_x = x.max(dim=self.dim, keepdim=True).values
-        # x = x - max_x
+
+    def forward(self, x):
+        if self.subtract_max:
+            max_x = x.max(dim=self.dim, keepdim=True).values
+            x = x - max_x
         e_x = torch.pow(math.e, x)
         return e_x / e_x.sum(dim=self.dim, keepdim=True)
 
@@ -23,14 +23,12 @@
     def __init__(self, config, dim=-1):
         super().__init__()
 
-        # learnable 'xmax' - beta
-<<<<<<< HEAD
-        self.beta = nn.Parameter(torch.Tensor([config.constantmax_initial_beta]))
+        # Input and Output Logging
         self.inputs = []
         self.outputs = []
-=======
+
+        # learnable 'xmax' - beta
         self.beta = nn.Parameter(torch.Tensor([config.consmax_initial_beta]))
->>>>>>> 874167fe
 
         # denominator - gamma
         self.gamma = nn.Parameter(torch.Tensor([config.consmax_initial_gamma]))
@@ -44,15 +42,10 @@
     def forward(self, x):
         self.inputs = x
         x = x - self.beta
-<<<<<<< HEAD
-        e_x = torch.pow(self.constantmax_base, x)
+        e_x = torch.pow(self.consmax_base, x)
         outputs = e_x / self.gamma
         self.outputs = outputs
         return outputs
-=======
-        e_x = torch.pow(self.consmax_base, x)
-        return e_x / self.gamma
->>>>>>> 874167fe
 
 # Constantmax Quantized
 
