# utils/model_stats.py
import torch
from torch import Tensor
from typing import Dict, Tuple, List, Optional
from rich.table import Table
from rich.console import Console
import math
<<<<<<< HEAD
import csv
=======
>>>>>>> 3927360d

_console = Console()


def _valid_float(val: Optional[float]) -> bool:
    """Return True if ``val`` is a finite float."""
    return isinstance(val, float) and math.isfinite(val)

def _moments(t: Tensor) -> Dict[str, float]:
    """
    In‑GPU computation of stdev, kurtosis, min, max, abs_max.
    Returns python floats (so we detach only tiny scalars).
    """
    # keep in fp32 for numeric stability
    t_f32 = t.float()
    mean     = torch.mean(t_f32)
    var      = torch.var(t_f32, unbiased=False)
    stdev    = torch.sqrt(var)

    # Fisher kurtosis (zero for N(0,1))
    m4       = torch.mean((t_f32 - mean) ** 4)
    kurtosis = m4 / var**2 - 3.0

    t_min    = torch.min(t_f32)
    t_max    = torch.max(t_f32)
    abs_max  = torch.max(torch.abs(t_f32))

    return dict(
        stdev    = stdev.item(),
        kurtosis = kurtosis.item(),
        max      = t_max.item(),
        min      = t_min.item(),
        abs_max  = abs_max.item(),
    )

@torch.no_grad()
def compute_weight_stats(model: torch.nn.Module, device: torch.device) -> Tuple[Dict[str, Dict], Dict[str, float]]:
    per_tensor: Dict[str, Dict] = {}
    keys = ["stdev", "kurtosis", "max", "min", "abs_max"]
    accum  = {k: 0.0 for k in keys}
    counts = {k: 0 for k in keys}

    for name, p in model.named_parameters():
        if p.requires_grad:                       # skip buffers etc.
            t = p.detach().to(device)             # stays on GPU if asked
            s = _moments(t)
            per_tensor[name] = s
            for k in accum:                       # running mean over tensors
                val = s[k]
                if not _valid_float(val):
                    continue
                accum[k] += val
                counts[k] += 1

    overall = {k: (accum[k] / counts[k]) if counts[k] > 0 else float("nan") for k in accum}
    return per_tensor, overall

@torch.no_grad()
def compute_activation_stats(
    model:      torch.nn.Module,
    x:          Tensor,
    y:          Tensor,
    iter_num:   int,
    device:     torch.device = torch.device("cpu"),
) -> Tuple[Dict[str, Dict], Dict[str, float]]:
    """
    One‑off activation scan used inside `Trainer.estimate_loss`.
    Performs a *single* forward pass with temporary hooks that:  
      • run on the requested `device` (GPU keeps host RAM flat)  
      • compute moments on‑the‑fly and immediately discard the tensor  
    Returns a dict keyed by module‑path and an overall average.
    """
    act_stats: Dict[str, Dict] = {}
    keys = ["stdev", "kurtosis", "max", "min", "abs_max"]
    sums   = {k: 0.0 for k in keys}
    counts = {k: 0 for k in keys}

    def make_hook(mod_name: str):
        def _hook(_module, _inp, out):
            # Work with first tensor output if module returns tuple
            t = out[0] if isinstance(out, (tuple, list)) else out
            if not torch.is_tensor(t):
                return                          # skip non‑tensor outputs
            s = _moments(t.detach().to(device))
            act_stats[mod_name] = s
            for k in sums:
                val = s[k]
                if not _valid_float(val):
                    continue
                sums[k] += val
                counts[k] += 1
            # free ASAP
            del t
        return _hook

    # Register hooks only on *leaf* modules to avoid duplication
    handles = []
    for name, module in model.named_modules():
        if len(list(module.children())) == 0:   # leaf
            handles.append(module.register_forward_hook(make_hook(name)))

    # Forward pass (targets are optional; model may ignore them)
    _ = model(x, y, iter_num=iter_num) if y is not None else model(x)

    # Clean up
    for h in handles:
        h.remove()

    # Guard against empty hook collection or no valid stats
    if all(c == 0 for c in counts.values()):
        return act_stats, {k: float("nan") for k in sums}

    overall = {k: (sums[k] / counts[k]) if counts[k] > 0 else float("nan") for k in sums}
    return act_stats, overall


<<<<<<< HEAD
def model_stats_rows(weight_stats: Dict[str, Dict], act_stats: Dict[str, Dict]) -> Tuple[List[str], List[List[float]]]:
    """Return headers and raw rows for the stats table."""
    stat_keys = ["stdev", "kurtosis", "max", "min", "abs_max"]
    headers = ["tensor"] + [f"W {k}" for k in stat_keys] + [f"A {k}" for k in stat_keys]
    rows: List[List[float]] = []
    printed = set()
    for w_name, ws in weight_stats.items():
        module = w_name.rsplit(".", 1)[0]
        as_ = act_stats.get(module)
        row = [w_name]
        for key in stat_keys:
            row.append(ws.get(key, float("nan")))
        for key in stat_keys:
            row.append(as_.get(key, float("nan")) if as_ else float("nan"))
        rows.append(row)
        printed.add(module)

    for mod, as_ in act_stats.items():
        if mod in printed:
            continue
        row = [mod]
        row.extend([float("nan")] * len(stat_keys))
        for key in stat_keys:
            row.append(as_.get(key, float("nan")))
        rows.append(row)

    return headers, rows


def write_model_stats_csv(weight_stats: Dict[str, Dict], act_stats: Dict[str, Dict], path: str) -> None:
    """Save stats table to *path* as CSV."""
    headers, rows = model_stats_rows(weight_stats, act_stats)
    with open(path, "w", newline="") as f:
        writer = csv.writer(f)
        writer.writerow(headers)
        for row in rows:
            writer.writerow(row)


def print_model_stats_table(
    weight_stats: Dict[str, Dict],
    act_stats: Dict[str, Dict],
    csv_path: Optional[str] = None,
) -> None:
    """Pretty print weight and activation stats side by side using rich.Table.

    If *csv_path* is provided, also save the raw values to that CSV file.
    """
    stat_keys = ["stdev", "kurtosis", "max", "min", "abs_max"]

    # --- compute extremes for colouring ---
=======
def print_model_stats_table(weight_stats: Dict[str, Dict], act_stats: Dict[str, Dict]) -> None:
    """Pretty print weight and activation stats side by side using rich.Table."""
    stat_keys = ["stdev", "kurtosis", "max", "min", "abs_max"]

    # --- Compute column extremes for colouring
    w_extremes: Dict[str, Tuple[float, float]] = {}
    a_extremes: Dict[str, Tuple[float, float]] = {}

>>>>>>> 3927360d
    def collect_extremes(stats: Dict[str, Dict]) -> Dict[str, Tuple[float, float]]:
        ext: Dict[str, Tuple[float, float]] = {}
        for key in stat_keys:
            vals: List[float] = []
            for d in stats.values():
                v = d.get(key)
                if not _valid_float(v):
                    continue
                if key in {"stdev", "max", "abs_max"}:
                    vals.append(abs(v))
                else:
                    vals.append(v)
            if not vals:
                ext[key] = (0.0, 0.0)
            else:
                ext[key] = (min(vals), max(vals))
        return ext

    w_extremes = collect_extremes(weight_stats)
    a_extremes = collect_extremes(act_stats)

    # --- helper for colouring values
    def colour(val: Optional[float], key: str, col_ext: Dict[str, Tuple[float, float]]) -> str:
        if not _valid_float(val):
            return "[orange3]nan[/]"

        lo, hi = col_ext[key]

        if hi == lo:
            t = 0.5
        else:
            if key == "min":
                # largest value should be green, smallest most red
                t = (hi - val) / (hi - lo)
            elif key == "kurtosis":
                # negative -> green, positive -> red. Use log scaling for
                # smoother gradation over wide ranges.
                abs_max = max(abs(lo), abs(hi))
                if abs_max == 0:
                    t = 0.5
                else:
                    norm = math.log(1 + abs(val)) / math.log(1 + abs_max)
                    if val >= 0:
                        t = 0.5 + 0.5 * norm
                    else:
                        t = 0.5 - 0.5 * norm
            else:
                base = abs(val)
                t = (base - lo) / (hi - lo)

            t = max(0.0, min(1.0, t))

        r = int(255 * t)
        g = int(255 * (1 - t))
        color = f"#{r:02x}{g:02x}00"
        return f"[{color}]{val:.6f}[/]"

<<<<<<< HEAD
    headers, raw_rows = model_stats_rows(weight_stats, act_stats)

    if csv_path:
        write_model_stats_csv(weight_stats, act_stats, csv_path)

    table = Table(title="Model Statistics", header_style="bold magenta")
    for head in headers:
        table.add_column(head, justify="right" if head != "tensor" else "left", no_wrap=head=="tensor")

    for raw in raw_rows:
        row: List[str] = [str(raw[0])]
        for key_idx, key in enumerate(stat_keys, start=1):
            row.append(colour(raw[key_idx], key, w_extremes))
        offset = 1 + len(stat_keys)
        for key_idx, key in enumerate(stat_keys, start=offset):
            row.append(colour(raw[key_idx], key, a_extremes))
=======
    table = Table(title="Model Statistics", header_style="bold magenta")
    table.add_column("Tensor", no_wrap=True)
    for key in stat_keys:
        table.add_column(f"W {key}", justify="right")
        table.add_column(f"A {key}", justify="right")

    printed = set()
    for w_name, ws in weight_stats.items():
        module = w_name.rsplit(".", 1)[0]
        as_ = act_stats.get(module)
        row = [w_name]
        for key in stat_keys:
            row.append(colour(ws.get(key), key, w_extremes))
            row.append(colour(as_.get(key), key, a_extremes) if as_ else colour(None, key, a_extremes))
        table.add_row(*row)
        printed.add(module)

    for mod, as_ in act_stats.items():
        if mod in printed:
            continue
        row = [mod]
        for key in stat_keys:
            row.append(colour(None, key, w_extremes))
            row.append(colour(as_.get(key), key, a_extremes))
>>>>>>> 3927360d
        table.add_row(*row)

    _console.print(table)

<|MERGE_RESOLUTION|>--- conflicted
+++ resolved
@@ -5,10 +5,7 @@
 from rich.table import Table
 from rich.console import Console
 import math
-<<<<<<< HEAD
 import csv
-=======
->>>>>>> 3927360d
 
 _console = Console()
 
@@ -125,7 +122,6 @@
     return act_stats, overall
 
 
-<<<<<<< HEAD
 def model_stats_rows(weight_stats: Dict[str, Dict], act_stats: Dict[str, Dict]) -> Tuple[List[str], List[List[float]]]:
     """Return headers and raw rows for the stats table."""
     stat_keys = ["stdev", "kurtosis", "max", "min", "abs_max"]
@@ -176,17 +172,7 @@
     """
     stat_keys = ["stdev", "kurtosis", "max", "min", "abs_max"]
 
-    # --- compute extremes for colouring ---
-=======
-def print_model_stats_table(weight_stats: Dict[str, Dict], act_stats: Dict[str, Dict]) -> None:
-    """Pretty print weight and activation stats side by side using rich.Table."""
-    stat_keys = ["stdev", "kurtosis", "max", "min", "abs_max"]
-
-    # --- Compute column extremes for colouring
-    w_extremes: Dict[str, Tuple[float, float]] = {}
-    a_extremes: Dict[str, Tuple[float, float]] = {}
-
->>>>>>> 3927360d
+
     def collect_extremes(stats: Dict[str, Dict]) -> Dict[str, Tuple[float, float]]:
         ext: Dict[str, Tuple[float, float]] = {}
         for key in stat_keys:
@@ -244,7 +230,6 @@
         color = f"#{r:02x}{g:02x}00"
         return f"[{color}]{val:.6f}[/]"
 
-<<<<<<< HEAD
     headers, raw_rows = model_stats_rows(weight_stats, act_stats)
 
     if csv_path:
@@ -261,33 +246,8 @@
         offset = 1 + len(stat_keys)
         for key_idx, key in enumerate(stat_keys, start=offset):
             row.append(colour(raw[key_idx], key, a_extremes))
-=======
-    table = Table(title="Model Statistics", header_style="bold magenta")
-    table.add_column("Tensor", no_wrap=True)
-    for key in stat_keys:
-        table.add_column(f"W {key}", justify="right")
-        table.add_column(f"A {key}", justify="right")
-
-    printed = set()
-    for w_name, ws in weight_stats.items():
-        module = w_name.rsplit(".", 1)[0]
-        as_ = act_stats.get(module)
-        row = [w_name]
-        for key in stat_keys:
-            row.append(colour(ws.get(key), key, w_extremes))
-            row.append(colour(as_.get(key), key, a_extremes) if as_ else colour(None, key, a_extremes))
+
         table.add_row(*row)
-        printed.add(module)
-
-    for mod, as_ in act_stats.items():
-        if mod in printed:
-            continue
-        row = [mod]
-        for key in stat_keys:
-            row.append(colour(None, key, w_extremes))
-            row.append(colour(as_.get(key), key, a_extremes))
->>>>>>> 3927360d
-        table.add_row(*row)
 
     _console.print(table)
 
