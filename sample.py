--- conflicted
+++ resolved
@@ -415,11 +415,8 @@
     best_val_loss: Optional[float] = None,
     run_name: Optional[str] = None,
     writer: Optional[object] = None,
-<<<<<<< HEAD
     dataset_idx: Optional[int] = None,
-=======
     console: Console | None = None,
->>>>>>> fce5d86a
 ):
     """
     Generate text from an already-loaded GPT model.
