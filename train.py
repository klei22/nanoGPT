--- conflicted
+++ resolved
@@ -97,11 +97,8 @@
         self.grad_norm = None
         self.grad_std = None
         self.tokens_trained = 0
-<<<<<<< HEAD
         self.current_epoch = 0.0 if self.args.dataset_list is None else float('nan')
-=======
         self.best_tokens = 0
->>>>>>> 721494bb
         self.peak_gpu_usage = 0.0
         self.total_training_time_ms: float = 0.0   # total run-time from start of training
         self.time_remaining_ms: float= 0.0
@@ -1898,7 +1895,6 @@
                 live.update(Group(progress.get_renderable(), cli_text))
 
                 # End of training actions
-<<<<<<< HEAD
                 if (
                     self.iter_num > self.args.max_iters
                     or (self.args.tokens_limit is not None and self.tokens_trained >= self.args.tokens_limit)
@@ -1908,11 +1904,8 @@
                         and self.current_epoch >= self.args.epochs_limit
                     )
                 ):
-                    print(self.best_val_loss, self.best_iter)
-=======
-                if self.iter_num > self.args.max_iters:
                     print(self.best_val_loss, self.best_iter, self.best_tokens)
->>>>>>> 721494bb
+      
                     if self.args.only_save_checkpoint_at_end:
                         if not self.args.never_save_checkpoint:
                             self.save_checkpoint('ckpt.pt')
