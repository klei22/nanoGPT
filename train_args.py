--- conflicted
+++ resolved
@@ -134,7 +134,6 @@
         help='Scaling for flatness_boost loss when predictions are flat.',
     )
     training_group.add_argument(
-<<<<<<< HEAD
         '--bit_loss_weight',
         type=float,
         default=1e-6,
@@ -145,7 +144,8 @@
         default=False,
         action=argparse.BooleanOptionalAction,
         help='Normalize the bit penalty by parameter count in bit_balanced_cross_entropy.',
-=======
+    )
+    training_group.add_argument(
         '--correct_top1_attenuation',
         type=float,
         default=1.0,
@@ -156,7 +156,6 @@
         type=float,
         default=0.0,
         help='Strength of distance-based attenuation in distance_attenuated_top1 loss.',
->>>>>>> b5545596
     )
 
     # Sample args
