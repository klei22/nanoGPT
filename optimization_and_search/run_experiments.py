import json
import subprocess
from pathlib import Path
from datetime import datetime, timedelta
from itertools import product
import argparse
import os

import yaml
from rich import print
from rich.console import Console
from rich.table import Table

# Constants
LOG_DIR = Path("exploration_logs")
LOG_DIR.mkdir(exist_ok=True)
METRICS_FILENAME = "best_val_loss_and_iter.txt"
METRIC_KEYS = [
    "best_val_loss",
    "best_val_iter",
    "best_val_tokens",
    "num_params",
    "better_than_chance",
    "btc_per_param",
    "peak_gpu_mb",
    "iter_latency_avg",
    "tokens_trained",
    "epochs_trained",
    "avg_top1_prob",
    "avg_top1_correct",
    "avg_target_rank",
    "avg_target_left_prob",
    "avg_target_prob",
    "target_rank_95",
    "left_prob_95",
    "avg_ln_f_cosine",
    "ln_f_cosine_95",
]


def parse_args() -> argparse.Namespace:
    """
    Parse command-line arguments.
    """
    parser = argparse.ArgumentParser(
        description="Run experiments based on a configuration file (JSON or YAML)."
    )
    parser.add_argument(
        '-c', '--config', required=True,
        help="Path to the configuration file."
    )
    parser.add_argument(
        '--config_format', choices=['json', 'yaml'], default='yaml',
        help="Configuration file format (json or yaml)."
    )
    parser.add_argument(
        '-o', '--output_dir', default="out",
        help="Directory to place experiment outputs."
    )
    parser.add_argument(
        '--prefix', default='',
        help="Optional prefix for run names and output directories."
    )
    parser.add_argument(
        '--use_timestamp', action='store_true',
        help="Prepend timestamp to run names and out_dir."
    )
    return parser.parse_args()


def load_configurations(path: str, fmt: str) -> list[dict]:
    """
    Load experiment configurations from a JSON or YAML file.

    Args:
        path: File path.
        fmt: 'json' or 'yaml'.

    Returns:
        A list of configuration dictionaries.
    """
    text = Path(path).read_text()
    if fmt == 'yaml':
        # YAML may contain multiple documents or a single list
        loaded = list(yaml.safe_load_all(text))
        # Flatten if outer list-of-lists
        if len(loaded) == 1 and isinstance(loaded[0], list):
            return loaded[0]
        return loaded
    else:
        return json.loads(text)


RUN_NAME_VAR = "${RUN_NAME}"


def expand_range(val):
    """Expand dicts with 'range' into a list of values."""
    if isinstance(val, dict) and 'range' in val:
        r = val['range']
        start, end = r['start'], r['end']
        step = r.get('step', 1 if isinstance(start, int) else 0.1)
        if isinstance(start, int):
            return list(range(start, end + 1, step))
        count = int(round((end - start) / step)) + 1
        return [start + i * step for i in range(count)]
    return val


def _substitute_run_name(obj, run_name: str):
    """Recursively substitute the run name placeholder inside ``obj``."""
    if isinstance(obj, str):
        return obj.replace(RUN_NAME_VAR, run_name)
    if isinstance(obj, list):
        return [_substitute_run_name(o, run_name) for o in obj]
    if isinstance(obj, dict):
        return {k: _substitute_run_name(v, run_name) for k, v in obj.items()}
    return obj


def generate_combinations(config: dict):
    """Yield all valid parameter combinations for a config dict.

    Supports arbitrarily nested ``parameter_groups``.
    """
    def _expand_base_and_conditionals(cfg: dict):
        # Split plain parameters (base) from conditional specs
        base = {
            k: (expand_range(v) if isinstance(v, dict) and 'range' in v else v)
            for k, v in cfg.items()
            if not (isinstance(v, dict) and 'conditions' in v)
               and k != 'parameter_groups'
        }
        # Ensure each base value is iterable for cartesian product
        base = {k: (v if isinstance(v, list) else [v]) for k, v in base.items()}

        conditionals = {
            k: v for k, v in cfg.items()
            if isinstance(v, dict) and 'conditions' in v
        }
        return base, conditionals

    def _conditions_match(combo: dict, raw_conditions):
        # dict => AND of all pairs; list[dict] => OR across dicts, AND within each dict
        if isinstance(raw_conditions, dict):
            return all(combo.get(k) == v for k, v in raw_conditions.items())
        if isinstance(raw_conditions, list):
            clauses = [d for d in raw_conditions if isinstance(d, dict)]
            if not clauses:
                return False
            return any(all(combo.get(k) == v for k, v in d.items()) for d in clauses)
        return False

    def _apply_conditionals(combo_dict: dict, conditionals: dict):
        valid = [combo_dict]
        for param, spec in conditionals.items():
            next_valid = []
            raw_conditions = spec.get('conditions', {})
            opts = spec.get('options', [])
            options = opts if isinstance(opts, list) else [opts]

            for c in valid:
                if _conditions_match(c, raw_conditions):
                    for opt in options:
                        new_c = dict(c)
                        new_c[param] = opt
                        next_valid.append(new_c)
                else:
                    # If conditions don't match, leave combo unchanged
                    next_valid.append(c)
            valid = next_valid
        return valid

    def recurse(cfg: dict):
        groups = cfg.get('parameter_groups')
        if groups:
            # Coerce to list to handle both single dict and list-of-dicts
            groups_list = groups if isinstance(groups, list) else [groups]
            base_cfg = {k: v for k, v in cfg.items() if k != 'parameter_groups'}
            for grp in groups_list:
                merged = {**base_cfg, **grp}
                yield from recurse(merged)
            return

        base, conditionals = _expand_base_and_conditionals(cfg)
        keys = list(base)
        # itertools.product with zero iterables yields one empty tuple, which is what we want
        for combo in product(*(base[k] for k in keys)):
            combo_dict = dict(zip(keys, combo))
            for final in _apply_conditionals(combo_dict, conditionals):
                yield final

    # Work on a shallow copy to avoid mutating caller's dict
    yield from recurse(dict(config))


def format_run_name(combo: dict, base: str, prefix: str) -> str:
    """
    Create a unique run name from parameter values.
    """
    parts = [str(v) for v in combo.values()
             if not (isinstance(v, str) and RUN_NAME_VAR in v)]
    return f"{prefix}{base}-{'-'.join(parts)}"


def read_metrics(out_dir: str) -> dict:
    """
    Read best_val_loss_and_iter.txt and parse metrics.

    Returns:
        Dict with keys from METRIC_KEYS.
    """
    path = Path(out_dir) / METRICS_FILENAME
    if not path.exists():
        raise FileNotFoundError(f"Metrics file not found: {path}")
    line = path.read_text().strip()
    parts = [p.strip() for p in line.split(',')]

<<<<<<< HEAD
    casts = [
        float,  # best_val_loss
        int,    # best_val_iter
        int,    # num_params
        float,  # better_than_chance
        float,  # btc_per_param
        float,  # peak_gpu_mb
        float,  # iter_latency_avg
        int,    # tokens_trained
        float,  # epochs_trained
        float,  # avg_top1_prob
        float,  # avg_top1_correct
        float,  # avg_target_rank
        float,  # avg_target_left_prob
        float,  # avg_target_prob
        float,  # target_rank_95
        float,  # left_prob_95
    ]
=======
    casts = [float, int, int, int, float, float, float, float, float, float, float, float, float, float, float, float, float]

>>>>>>> 721494bb
    return {k: typ(v) for k, typ, v in zip(METRIC_KEYS, casts, parts)}


def completed_runs(log_file: Path) -> set[str]:
    """
    Return set of run names already logged in YAML file.
    """
    if not log_file.exists():
        return set()
    runs = set()
    for doc in yaml.safe_load_all(log_file.open()):
        if doc and 'formatted_name' in doc:
            runs.add(doc['formatted_name'])
    return runs


def append_log(log_file: Path, name: str, combo: dict, metrics: dict) -> None:
    """
    Append a YAML entry with run details and metrics.
    """
    entry = {'formatted_name': name, 'config': combo, **metrics}
    with log_file.open('a') as f:
        yaml.safe_dump(entry, f, explicit_start=True)


def append_progress(log_file: Path, message: str) -> None:
    """Append a timestamped progress message to a log file."""
    timestamp = datetime.now().strftime("%Y-%m-%d %H:%M:%S")
    with log_file.open('a') as f:
        f.write(f"[{timestamp}] {message}\n")


def build_command(combo: dict) -> list[str]:
    """
    Construct the command-line invocation for train.py.
    """
    cmd = ['python3', 'train.py']
    for k, v in combo.items():
        if isinstance(v, bool):
            cmd.append(f"--{'' if v else 'no-'}{k}")
        elif isinstance(v, list):
            for x in v:
                cmd += [f"--{k}", str(x)]
        else:
            cmd += [f"--{k}", str(v)]
    return cmd


def run_experiment(
    combo: dict,
    base: str,
    args: argparse.Namespace
) -> None:
    """
    Execute one experiment combo: skip if done, run train.py, record metrics.
    """
    run_name = format_run_name(combo, base, args.prefix)
    log_file = LOG_DIR / f"{base}.yaml"
    if run_name in completed_runs(log_file):
        print(f"[yellow]Skipping already-run:[/] {run_name}")
        return

    # Prepare output directory
    timestamp = datetime.now().strftime('%Y%m%d_%H%M%S') if args.use_timestamp else None
    out_dir_name = f"{timestamp}_{run_name}" if timestamp else run_name
    combo['out_dir'] = os.path.join(args.output_dir, out_dir_name)

    # Prepare tensorboard run name
    combo['tensorboard_run_name'] = run_name

    # Substitute special run-name token in string parameters
    combo = _substitute_run_name(combo, run_name)

    # Show parameters
    console = Console()
    table = Table("Parameters", show_header=False)
    for k, v in combo.items():
        table.add_row(k, str(v))
    console.print(table)

    # Build and run
    cmd = build_command(combo)
    print(f"Running: {' '.join(cmd)}")
    try:
        subprocess.run(cmd, check=True)
    except subprocess.CalledProcessError:
        print(f"[red]Process exited with error for run:[/] {run_name}")

    # Read metrics (use existing or nan on failure)
    try:
        metrics = read_metrics(str(combo['out_dir']))
    except Exception:
        metrics = {k: float("nan") for k in METRIC_KEYS}

    append_log(log_file, run_name, combo, metrics)


def main():
    args = parse_args()
    base = Path(args.config).stem
    configs = load_configurations(args.config, args.config_format)

    # Precompute all combinations to know total experiment count
    all_combos = []
    for cfg in configs:
        all_combos.extend(list(generate_combinations(cfg)))

    total = len(all_combos)
    start_time = datetime.now()
    progress_log = LOG_DIR / f"{base}_progress.log"
    for idx, combo in enumerate(all_combos, 1):
        configs_left = total - idx + 1
        if idx == 1:
            message = (
                "Starting config "
                f"{idx}/{total} ({configs_left} configs left). "
                "Estimated time remaining: N/A. Estimated completion: N/A"
            )
            print(f"[green]{message}[/]")
            append_progress(progress_log, message)
        else:
            now = datetime.now()
            elapsed = (now - start_time).total_seconds()
            avg = elapsed / (idx - 1)
            eta_seconds = int(avg * configs_left)
            eta = timedelta(seconds=eta_seconds)
            finish_time = now + timedelta(seconds=eta_seconds)
            finish_formatted = finish_time.strftime("%Y-%m-%d %H:%M:%S")
            message = (
                "Starting config "
                f"{idx}/{total} ({configs_left} configs left). "
                f"Estimated time remaining: {eta}. "
                f"Estimated completion: {finish_formatted}"
            )
            print(f"[green]{message}[/]")
            append_progress(progress_log, message)
        run_experiment(combo, base, args)


if __name__ == '__main__':
    main()<|MERGE_RESOLUTION|>--- conflicted
+++ resolved
@@ -216,10 +216,10 @@
     line = path.read_text().strip()
     parts = [p.strip() for p in line.split(',')]
 
-<<<<<<< HEAD
     casts = [
         float,  # best_val_loss
         int,    # best_val_iter
+        int,    # best_val_tokens
         int,    # num_params
         float,  # better_than_chance
         float,  # btc_per_param
@@ -234,11 +234,10 @@
         float,  # avg_target_prob
         float,  # target_rank_95
         float,  # left_prob_95
+        float,  # ln_f_cosine
+        float,  # ln_f_cosine_95
     ]
-=======
-    casts = [float, int, int, int, float, float, float, float, float, float, float, float, float, float, float, float, float]
-
->>>>>>> 721494bb
+
     return {k: typ(v) for k, typ, v in zip(METRIC_KEYS, casts, parts)}
 
 
