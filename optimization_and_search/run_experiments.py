--- conflicted
+++ resolved
@@ -214,11 +214,8 @@
     line = path.read_text().strip()
     parts = [p.strip() for p in line.split(',')]
 
-<<<<<<< HEAD
-    casts = [float, int, int, float, float, float, float, float, float, float, float, float, float, float, float, float]
-=======
-    casts = [float, int, int, int, float, float, float, float, float, float, float, float, float, float, float]
->>>>>>> bc41cf69
+    casts = [float, int, int, int, float, float, float, float, float, float, float, float, float, float, float, float, float]
+
     return {k: typ(v) for k, typ, v in zip(METRIC_KEYS, casts, parts)}
 
 
