--- conflicted
+++ resolved
@@ -129,11 +129,7 @@
                 overall_ok = False
         return overall_ok
 
-<<<<<<< HEAD
-    def submit_job(self, path_to_yaml: str, remote_work_dir: str, dir_name: str, max_iterations: int = 10000) -> bool:
-=======
-    def submit_job(self, path_to_yaml: str, remote_work_dir: str, conda_env: str = "reallmforge") -> bool:
->>>>>>> 1ab66ad0
+    def submit_job(self, path_to_yaml: str, remote_work_dir: str, dir_name: str, conda_env: str = "reallmforge", max_iterations: int = 10000) -> bool:
         # Load the aggregated YAML (expects a top-level list of configs)
         yaml_path = Path(path_to_yaml)
         if yaml is None:
@@ -214,12 +210,8 @@
                 logging.info(f"Uploaded {local_slice_files[i].name} to host_{i}:{remote_yaml_path}")
 
                 # kick off remote job; robust conda detection: prefer `conda run -n base`, else activate via hook or conda.sh; log diagnostics
-<<<<<<< HEAD
                 max_iters = max_iterations  # default max iters if not overridden
                 conda_env = "reallmforge"
-=======
-                max_iters = 10000  # default max iters if not overridden  
->>>>>>> 1ab66ad0
                 cmd = (
                     f"cd {remote_work_dir} && "
                     f"setsid bash -lc '\n"
