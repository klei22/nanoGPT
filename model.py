"""
Full definition of a GPT Language Model, all of it in this single file.
References:
1) the official GPT-2 TensorFlow implementation released by OpenAI:
https://github.com/openai/gpt-2/blob/master/src/model.py
2) huggingface/transformers PyTorch implementation:
https://github.com/huggingface/transformers/blob/main/src/transformers/models/gpt2/modeling_gpt2.py
"""

import math
import inspect
import sys
import re
from rich import print

import numpy as np

import torch
import torch.nn as nn
from torch.nn import functional as F

# Config
from gpt_conf import GPTConfig

# Checkpointing
import torch.utils.checkpoint as checkpoint

# Variations
from variations.lsv_variations import lsv_dictionary
from variations.softmax_variations import softmax_dictionary
from variations.norm_variations import norm_dictionary
from variations.position_encoding_variations import QuantizedEmbedding, RotaryEmbedding, SymmetricalOverlapAngularPositions, FIRE
from variations.activation_variations import activation_dictionary
from variations.linear_variations import linear_dictionary
from variations.router_variations import router_dictionary
from quantization.quantize import quantize_dictionary, dequantize, fake_quantize_act
import importlib
try:
    if importlib.util.find_spec("attn_gym.masks") is not None and importlib.util.find_spec("torch.nn.attention.flex_attention") is not None:
        from attn_gym.masks import generate_sliding_window
        from torch.nn.attention.flex_attention import flex_attention, create_block_mask
except ModuleNotFoundError:
    pass

def create_shared_param_group(layer_type, config):

    # explore MoE layers being reflected symmetrically

    shared_size = None
    shared_sym = None # if true, output array is symmetrical
    layer_block = None
    shared_group = []

    if layer_type == "mlp":
        shared_size = config.shared_mlp_size
        shared_sym = config.shared_mlp_sym
    elif layer_type == "attn":
        shared_size = config.shared_attn_size
        shared_sym = config.shared_attn_sym
    else:
        sys.exit(f"{layer_type} not supported, exiting")

    # if attn layer check if using shared fire embeddings
    fire_pos_enc = None
    if layer_type == "attn" and config.shared_fire_embeddings:
        fire_pos_enc = FIRE(config, num_heads=config.n_head)

    for i in range (config.n_layer):

        # Create new layer block every "shared_size"
        if i % shared_size == 0:
            if layer_type == "mlp":
                if config.use_moe and i % config.moe_layer_freq == 0:
                    # this iter is an moe layer iter
                    layer_block = MoELayer(config)
                else:
                    layer_block = MLP(config)
            elif layer_type == "attn":
                layer_block = CausalSelfAttention(config, fire_pos_enc=fire_pos_enc)
            else:
                sys.exit(f"{layer_type} not supported, exiting")

        # Add layer block
        shared_group.append(layer_block)

        # If symmetrical and halfway, then mirror extend and exit
        if shared_sym:
            # Even
            if config.n_layer % 2 == 0:
                if i == (config.n_layer // 2 - 1):
                    # Append going backwards
                    for j in range(i+1):
                        shared_group.append(shared_group[i - j])
                    return shared_group
            # Odd
            else:
                if i == (config.n_layer // 2):
                    # Append going backwards
                    for j in range(i):
                        shared_group.append(shared_group[i - j])
                    return shared_group
    return shared_group

def set_variant(variant, default_variant):
    # If variant is false or None, then set to provided default value
    if not variant:
        return default_variant
    return variant

def create_activation_buffers(obj, arg):
    arg_str = arg.split("quantize_")[1]
    obj.register_buffer(arg_str, None)
    obj.register_buffer(f"{arg_str}_scale", None)
    obj.register_buffer(f"{arg_str}_zero_point", None)

class CausalSelfAttention(nn.Module):
    def __init__(self, config, fire_pos_enc=None):
        super().__init__()
        if (config.n_kv_group == None):
            config.n_kv_group = config.n_head
        else:
            assert config.n_embd % config.n_kv_group == 0

        self.quantization_attn_dict = {}
        self.quantization_attn_dict["activations_quant_method"] = config.activations_quant_method
        for arg, val in vars(config).items():
            # Set each attention Activation precision and method
            if arg.startswith("quantize_") and "attn_act" in arg and arg.endswith("_bits"):
                self.quantization_attn_dict[arg] = set_variant(val, config.quantize_attn_act_bits)
            elif arg.startswith("quantize_") and "attn_act" in arg:
                self.quantization_attn_dict[arg] = set_variant(val, config.quantize_attn_act)
                if config.store_activations and arg != "quantize_attn_act" and self.quantization_attn_dict[arg]:
                    create_activation_buffers(self, arg)
            # Set each attention Linear precision and method
            elif arg.startswith("quantize_") and "linear_attn" in arg and arg.endswith("_bits"):
                self.quantization_attn_dict[arg] = set_variant(val, config.quantize_linear_bits)
            elif arg.startswith("quantize_") and "linear_attn" in arg and arg.endswith("_method"):
                self.quantization_attn_dict[arg] = set_variant(val, config.quantize_linear_method)

        self.linear_variant_q = linear_dictionary[set_variant(config.linear_variant_q, config.linear_variant_attn)]
        self.linear_variant_k = linear_dictionary[set_variant(config.linear_variant_k, config.linear_variant_attn)]
        self.linear_variant_v = linear_dictionary[set_variant(config.linear_variant_v, config.linear_variant_attn)]
        self.linear_variant_attn_proj = linear_dictionary[set_variant(config.linear_variant_attn_proj, config.linear_variant_attn)]

        # key, query, value projections for all heads, but in a batch
        self.c_attn_q = self.linear_variant_q(config.n_embd, config.n_embd, config, self.quantization_attn_dict["quantize_linear_attn_q_method"], self.quantization_attn_dict["quantize_linear_attn_q_bits"], bias=config.bias)

        self.n_head = config.n_head
        if config.n_kv_group == None:
            self.n_kv_group = config.n_head
        else:
            assert config.n_head % config.n_kv_group == 0
            self.n_kv_group = config.n_kv_group

        self.kv_dim = (config.n_embd // config.n_head) * self.n_kv_group
        self.c_attn_k = self.linear_variant_k(config.n_embd, self.kv_dim, config, self.quantization_attn_dict["quantize_linear_attn_k_method"], self.quantization_attn_dict["quantize_linear_attn_k_bits"], bias=config.bias)
        self.c_attn_v = self.linear_variant_v(config.n_embd, self.kv_dim, config, self.quantization_attn_dict["quantize_linear_attn_v_method"], self.quantization_attn_dict["quantize_linear_attn_v_bits"], bias=config.bias)
        self.c_proj = self.linear_variant_attn_proj(config.n_embd, config.n_embd, config, self.quantization_attn_dict["quantize_linear_attn_proj_method"], self.quantization_attn_dict["quantize_linear_attn_proj_bits"], bias=config.bias)

        # Regularization
        self.attn_dropout = nn.Dropout(config.dropout)
        self.resid_dropout = nn.Dropout(config.dropout)
        self.dropout = config.dropout

        # Embedding
        self.n_embd = config.n_embd
        self.dropout = config.dropout
        self.n_embd = config.n_embd
        self.gate = config.gate
        self.use_fire_embeddings = None
        self.disable_flash_attention = config.disable_flash_attention
        if config.use_fire_embeddings:
            self.use_fire_embeddings = config.use_fire_embeddings
            if fire_pos_enc is not None:
                self.fire_pos_enc = fire_pos_enc
                print("shared fire")
            else:
                self.fire_pos_enc = FIRE(config, num_heads=config.n_head)
                print("indiv fire")

        # Rotary Positional Embeddings
        self.rotary_emb_q = None
        self.rotary_emb_k = None
        if config.use_rotary_embeddings:
            # Note: size is the size of the head dimension
            if config.rope_variant == "soap":
                self.sym_rot_num_angles = config.sym_rot_num_angles
                self.rotary_emb_q = SymmetricalOverlapAngularPositions(config, size=config.n_embd // self.n_head, num_angles=self.sym_rot_num_angles)
                self.rotary_emb_k = SymmetricalOverlapAngularPositions(config, size=config.n_embd // self.n_head, num_angles=self.sym_rot_num_angles)
            elif config.rope_variant == "rope":
                self.rotary_emb_q = RotaryEmbedding(config, size=config.n_embd // self.n_head)
                self.rotary_emb_k = RotaryEmbedding(config, size=config.n_embd // self.n_head)

        # Sliding window size
        self.window_size = config.window_size
        print(f"sliding window size: {self.window_size}")

        # Using flex attention
        self.using_flex_attn = config.using_flex_attn

        # Gating
        self.gate = config.gate

        # Fire Embeddings
        self.use_fire_embeddings = None
        if config.use_fire_embeddings:
            self.use_fire_embeddings = config.use_fire_embeddings
            if fire_pos_enc is not None:
                self.fire_pos_enc = fire_pos_enc
                print("shared fire")
            else:
                self.fire_pos_enc = FIRE(config, num_heads=config.n_head)
                print("indiv fire")

        # Rotary Positional Embeddings
        self.rotary_emb_q = None
        self.rotary_emb_k = None
        if config.use_rotary_embeddings:
            # Note: size is the size of the head dimension
            if config.rope_variant == "soap":
                self.sym_rot_num_angles = config.sym_rot_num_angles
                self.rotary_emb_q = SymmetricalOverlapAngularPositions(config, size=config.n_embd // self.n_head, num_angles=self.sym_rot_num_angles)
                self.rotary_emb_k = SymmetricalOverlapAngularPositions(config, size=config.n_embd // self.n_head, num_angles=self.sym_rot_num_angles)
            elif config.rope_variant == "rope":
                self.rotary_emb_q = RotaryEmbedding(config, size=config.n_embd // self.n_head)
                self.rotary_emb_k = RotaryEmbedding(config, size=config.n_embd // self.n_head)

        # Softmax Variant Selection
        self.softmax_variant_attn = config.softmax_variant_attn
        if self.softmax_variant_attn == "softmax":
            # Enable flash attention, which is compatible with 'softmax'
            self.flash = hasattr(torch.nn.functional, 'scaled_dot_product_attention')
            print("setting flash attn")
        else:
            # Remove flash attention (only compatible with 'softmax')
            print("flash attention removed due to softmax alternative")
            self.flash = False
            # Set softmax_layer_attn to custom softmax alternative
            self.softmax_layer_attn = softmax_dictionary[config.softmax_variant_attn](config)

        if self.window_size is not None:
            # TODO: look into supporting sliding window attn for flash attn
            self.flash = False
            print("flash attention removed due to windowed attention")

        if self.n_kv_group != self.n_head:
            self.flash = False
            print("flash attention removed due to GQA")

        if self.use_fire_embeddings:
            self.flash = False
            print("flash attention removed due to FIRE")

        # Can't use flash attention if we want to manually quantize most input/output activations in attn
        for key, val in self.quantization_attn_dict.items():
            if key.startswith("quantize_") and val == True:
                self.flash = False
                print("flash attention removed due to Quantization")
                break

        if self.disable_flash_attention:
            self.flash = False

        if not self.flash:
            print("WARNING: using slow attention. Flash Attention requires PyTorch >= 2.0")
            # causal mask to ensure that attention is only applied to the left in the input sequence
            self.register_buffer("bias", torch.tril(torch.ones(config.block_size, config.block_size))
                                        .view(1, 1, config.block_size, config.block_size))


    def forward(self, x):
        B, T, C = x.size() # batch size, sequence length, embedding dimensionality (n_embd)

        if self.quantization_attn_dict["quantize_attn_act_input"]:
            num_bits = self.quantization_attn_dict["quantize_attn_act_input_bits"]
            quant_method = self.quantization_attn_dict["activations_quant_method"]
            x = fake_quantize_act(self, "attn_act_input", x, num_bits, quant_method)

        q = self.c_attn_q(x)
        k = self.c_attn_k(x)
        v = self.c_attn_v(x)

        if self.using_flex_attn == False:
            if self.window_size is not None:
                window_mask = torch.ones((1, 1, T, T), device=x.device)
                window_mask = torch.triu(window_mask, diagonal=-self.window_size)
                window_mask = self.bias[:,:,:T,:T] * window_mask
        else:
                if self.window_size is not None:
                    sliding_window_mask = generate_sliding_window(window_size=self.window_size)
                    block_mask = torch.nn.attention.flex_attention.create_block_mask(sliding_window_mask, 1, 1 ,T, T, device="cuda")

        if self.gate:
            if self.n_kv_group == self.n_head:
                Gating = nn.Linear(self.n_embd, self.n_embd, bias=True, device=x.device)
                gate_ = torch.sigmoid(Gating(x))
                q = q * gate_
                k = k * gate_
                v = v * gate_
            else:
                # TODO: Test more methods to merge Attention Gates with GQA
                # TODO: Evaluate each method's ability to even out parameter sizes
                Gating_q = nn.Linear(self.n_embd, self.n_embd, bias=True, device=x.device)
                Gating_kv = nn.Linear(self.n_embd, self.kv_dim, bias=True, device=x.device)
                gate_qx = Gating_q(x)
                gate_q = torch.sigmoid(gate_qx)
                gate_kv = torch.sigmoid(Gating_kv(gate_qx))
                q = q * gate_q
                k = k * gate_kv
                v = v * gate_kv

        q = q.view(B, T, self.n_head, C // self.n_head).transpose(1, 2) # (B, n_h, T, hs)
        k = k.view(B, T, self.n_kv_group, C // self.n_head).transpose(1, 2) # (B, n_kv, T, hs)
        v = v.view(B, T, self.n_kv_group, C // self.n_head).transpose(1, 2) # (B, n_kv, T, hs)

        # rotate q and k before evaluating with the heads
        if (self.rotary_emb_q is not None) and (self.rotary_emb_k is not None):
            q = self.rotary_emb_q(q)
            k = self.rotary_emb_k(k)

        y = None
        # causal self-attention; Self-attend: (B, nh, T, hs) x (B, nh, hs, T) -> (B, nh, T, T)
        if self.flash:
            # efficient attention using Flash Attention CUDA kernels
            y = torch.nn.functional.scaled_dot_product_attention(q, k, v, attn_mask=None, dropout_p=self.dropout if self.training else 0, is_causal=True)
        else:
            if self.quantization_attn_dict["quantize_attn_act_qk_mult_q_input"]:
                num_bits = self.quantization_attn_dict["quantize_attn_act_qk_mult_q_input_bits"]
                quant_method = self.quantization_attn_dict["activations_quant_method"]
                q = fake_quantize_act(self, "attn_act_qk_mult_q_input", q, num_bits, quant_method)
            if self.quantization_attn_dict["quantize_attn_act_qk_mult_k_input"]:
                num_bits = self.quantization_attn_dict["quantize_attn_act_qk_mult_k_input_bits"]
                quant_method = self.quantization_attn_dict["activations_quant_method"]
                k = fake_quantize_act(self, "attn_act_qk_mult_k_input", k, num_bits, quant_method)
<<<<<<< HEAD
            if self.using_flex_attn:
                if self.n_head != self.n_kv_group:
                    k_repeated = k.repeat_interleave(self.n_head // self.n_kv_group, dim=1)
                    v_repeated = v.repeat_interleave(self.n_head // self.n_kv_group, dim=1)
                    y = torch.nn.attention.flex_attention.flex_attention(q, k_repeated, v_repeated, block_mask=block_mask)
                else:
                    y = torch.nn.attention.flex_attention.flex_attention(q, k, v, block_mask=block_mask)
=======

            att = None
            # manual implementation of attention
            if self.n_head != self.n_kv_group:
                k_repeated = k.repeat_interleave(self.n_head // self.n_kv_group, dim=1)
                att = (q @ k_repeated.transpose(-2, -1)) / math.sqrt(k.size(-1))
            else:
                att = (q @ k.transpose(-2, -1)) * (1.0 / math.sqrt(k.size(-1)))

            # apply masks
            if self.window_size is not None:
                # add mask for sliding window attention
                att = att.masked_fill(window_mask == 0, float('-inf'))
            else:
                # regular lower triangle attention
                att = att.masked_fill(self.bias[:,:,:T,:T].to(x.device) == 0, float('-inf'))

            # fire position embeddings
            if self.use_fire_embeddings is not None:
                # add learned fire bias
                att = att + self.fire_pos_enc(x)

            if self.quantization_attn_dict["quantize_attn_act_softmax_input"]:
                num_bits = self.quantization_attn_dict["quantize_attn_act_softmax_input_bits"]
                quant_method = self.quantization_attn_dict["activations_quant_method"]
                att = fake_quantize_act(self, "attn_act_softmax_input", att, num_bits, quant_method, causal_mask=True)

            # softmax variation
            if self.softmax_variant_attn != 'softmax':
                att = self.softmax_layer_attn(att)
>>>>>>> 7bbfab86
            else:
                att = None
                # manual implementation of attention
                if self.n_head != self.n_kv_group:
                    k_repeated = k.repeat_interleave(self.n_head // self.n_kv_group, dim=1)
                    att = (q @ k_repeated.transpose(-2, -1)) / math.sqrt(k.size(-1))
                else:
                    att = (q @ k.transpose(-2, -1)) * (1.0 / math.sqrt(k.size(-1)))

                # apply masks
                if self.window_size is not None:
                    # add mask for sliding window attention
                    att = att.masked_fill(window_mask == 0, float('-inf'))
                else:
                    # regular lower triangle attention
                    att = att.masked_fill(self.bias[:,:,:T,:T].to(x.device) == 0, float('-inf'))

                # fire position embeddings
                if self.use_fire_embeddings is not None:
                    # add learned fire bias
                    att = att + self.fire_pos_enc(x)

                if self.quantization_attn_dict["quantize_attn_act_softmax_input"]:
                    num_bits = self.quantization_attn_dict["quantize_attn_act_softmax_input_bits"]
                    quant_method = self.quantization_attn_dict["activations_quant_method"]
                    att = fake_quantize_act(self, "attn_act_softmax_input", att, num_bits, quant_method)

                # softmax variation
                if self.softmax_variant_attn != 'softmax':
                    att = self.softmax_layer_attn(att)
                else:
                    att = F.softmax(att, dim=-1)

                att = self.attn_dropout(att)

                if self.quantization_attn_dict["quantize_attn_act_pv_mult_p_input"]:
                    num_bits = self.quantization_attn_dict["quantize_attn_act_pv_mult_p_input_bits"]
                    quant_method = self.quantization_attn_dict["activations_quant_method"]
                    att = fake_quantize_act(self, "attn_act_pv_mult_p_input", att, num_bits, quant_method)
                if self.quantization_attn_dict["quantize_attn_act_pv_mult_v_input"]:
                    num_bits = self.quantization_attn_dict["quantize_attn_act_pv_mult_v_input_bits"]
                    quant_method = self.quantization_attn_dict["activations_quant_method"]
                    v = fake_quantize_act(self, "attn_act_pv_mult_v_input", v, num_bits, quant_method)

                if self.n_head != self.n_kv_group:
                    v_repeated = v.repeat_interleave(self.n_head // self.n_kv_group, dim=1)
                    y = att @ v_repeated # (B, nh, T, T) x (B, nh, T, hs) -> (B, nh, T, hs)
                else:
                    y = att @ v # (B, nh, T, T) x (B, nh, T, hs) -> (B, nh, T, hs)

        if self.quantization_attn_dict["quantize_attn_act_pv_mult_output"]:
            num_bits = self.quantization_attn_dict["quantize_attn_act_pv_mult_output_bits"]
            quant_method = self.quantization_attn_dict["activations_quant_method"]
            y = fake_quantize_act(self, "attn_act_pv_mult_output", y, num_bits, quant_method)

        y = y.transpose(1, 2).contiguous().view(B, T, C) # re-assemble all head outputs side by side

        # output projection
        y = self.resid_dropout(self.c_proj(y))

        if self.quantization_attn_dict["quantize_attn_act_output"]:
            num_bits = self.quantization_attn_dict["quantize_attn_act_output_bits"]
            quant_method = self.quantization_attn_dict["activations_quant_method"]
            y = fake_quantize_act(self, "attn_act_output", y, num_bits, quant_method)

        return y


class MLP(nn.Module):
    def __init__(self, config):
        super().__init__()

        # Select "mlp variant"
        self.mlp_variant = config.mlp_variant

        # If "MLP Variant" is KAN, then we skip MLP specific items
        if self.mlp_variant == "kan":
            self.kan = linear_dictionary["kan"](config.n_embd, config.n_embd, config=config)
        else:
            # Select activation variant
            self.activation_variant = activation_dictionary[config.activation_variant]

            # Sets the class of linear for MLP
            self.linear_variant_mlp_up = linear_dictionary[set_variant(config.linear_variant_mlp_up, config.linear_variant_mlp)]
            self.linear_variant_mlp_down = linear_dictionary[set_variant(config.linear_variant_mlp_down, config.linear_variant_mlp)]

            self.quantization_mlp_dict = {}
            self.quantization_mlp_dict["activations_quant_method"] = config.activations_quant_method

            # Set quantization parameters for MLP
            for arg, val in vars(config).items():
                # Set MLP Activation precision and quantization method
                if arg.startswith("quantize_") and "mlp_act" in arg and arg.endswith("_bits"):
                    self.quantization_mlp_dict[arg] = set_variant(val, config.quantize_mlp_act_bits)
                elif arg.startswith("quantize_") and "mlp_act" in arg:
                    self.quantization_mlp_dict[arg] = set_variant(val, config.quantize_mlp_act)
                    if config.store_activations and arg != "quantize_mlp_act" and self.quantization_mlp_dict[arg]:
                        create_activation_buffers(self, arg)
                # Set MLP Linear Weight precision and quantization method
                elif arg.startswith("quantize_") and "linear_mlp" in arg and arg.endswith("_bits"):
                    self.quantization_mlp_dict[arg] = set_variant(val, config.quantize_linear_bits)
                elif arg.startswith("quantize_") and "linear_mlp" in arg and arg.endswith("_method"):
                    self.quantization_mlp_dict[arg] = set_variant(val, config.quantize_linear_method)

            # Instantiate Linear Layers
            if self.mlp_variant == "mlp":
                self.c_fc = self.linear_variant_mlp_up(config.n_embd, config.mlp_expansion_factor * config.n_embd, config, self.quantization_mlp_dict["quantize_linear_mlp_up_method"], self.quantization_mlp_dict["quantize_linear_mlp_up_bits"], bias=config.bias)
                self.c_proj = self.linear_variant_mlp_down(config.mlp_expansion_factor * config.n_embd, config.n_embd, config, self.quantization_mlp_dict["quantize_linear_mlp_down_method"], self.quantization_mlp_dict["quantize_linear_mlp_down_bits"], bias=config.bias)
            elif self.mlp_variant == "swiglu":
                self.c_fc_in1 = self.linear_variant_mlp_up(config.n_embd, config.mlp_expansion_factor * config.n_embd, config, self.quantization_mlp_dict["quantize_linear_mlp_up_method"], self.quantization_mlp_dict["quantize_linear_mlp_up_bits"])
                self.c_fc_in2 = self.linear_variant_mlp_up(config.n_embd, config.mlp_expansion_factor * config.n_embd, config, self.quantization_mlp_dict["quantize_linear_mlp_up_method"], self.quantization_mlp_dict["quantize_linear_mlp_up_bits"])
                self.c_fc_out = self.linear_variant_mlp_down(config.mlp_expansion_factor * config.n_embd, config.n_embd, config, self.quantization_mlp_dict["quantize_linear_mlp_down_method"], self.quantization_mlp_dict["quantize_linear_mlp_down_bits"])

        self.dropout = nn.Dropout(config.dropout)

    def forward(self, x):
        if self.quantization_mlp_dict["quantize_mlp_act_input"]:
            num_bits = self.quantization_mlp_dict["quantize_mlp_act_input_bits"]
            quant_method = self.quantization_mlp_dict["activations_quant_method"]
            x = fake_quantize_act(self, "mlp_act_input", x, num_bits, quant_method)

        if self.mlp_variant == "kan":
            x = self.kan(x)

        elif self.mlp_variant == "mlp":
            x = self.c_fc(x)

            if self.quantization_mlp_dict["quantize_mlp_act_activation_input"]:
                num_bits = self.quantization_mlp_dict["quantize_mlp_act_activation_input_bits"]
                quant_method = self.quantization_mlp_dict["activations_quant_method"]
                x = fake_quantize_act(self, "mlp_act_activation_input", x, num_bits, quant_method)

            x = self.activation_variant(x)

            if self.quantization_mlp_dict["quantize_mlp_act_activation_output"]:
                num_bits = self.quantization_mlp_dict["quantize_mlp_act_activation_output_bits"]
                quant_method = self.quantization_mlp_dict["activations_quant_method"]
                x = fake_quantize_act(self, "mlp_act_activation_output", x, num_bits, quant_method)

            x = self.c_proj(x)

        elif self.mlp_variant == "swiglu":
            x_in1 = self.c_fc_in1(x)

            if self.quantization_mlp_dict["quantize_mlp_act_activation_input"]:
                num_bits = self.quantization_mlp_dict["quantize_mlp_act_activation_input_bits"]
                quant_method = self.quantization_mlp_dict["activations_quant_method"]
                x_in1 = fake_quantize_act(self, "mlp_act_activation_input", x_in1, num_bits, quant_method)

            x_in1 = self.activation_variant(x_in1)

            if self.quantization_mlp_dict["quantize_mlp_act_activation_output"]:
                num_bits = self.quantization_mlp_dict["quantize_mlp_act_activation_output_bits"]
                quant_method = self.quantization_mlp_dict["activations_quant_method"]
                x_in1 = fake_quantize_act(self, "mlp_act_activation_output", x_in1, num_bits, quant_method)

            x_in2 = self.c_fc_in2(x)
            x_out = x_in1 * x_in2
            x = self.c_fc_out(x_out)

        x = self.dropout(x)

        if self.quantization_mlp_dict["quantize_mlp_act_output"]:
            num_bits = self.quantization_mlp_dict["quantize_mlp_act_output_bits"]
            quant_method = self.quantization_mlp_dict["activations_quant_method"]
            x = fake_quantize_act(self, "mlp_act_output", x, num_bits, quant_method)
        return x

class Block(nn.Module):
    def __init__(self, config, mlp=None, attn=None):
        super().__init__()

        # Initialize and set attn normalization (e.g. rmsnorm)
        norm_variant_attn = norm_dictionary[config.norm_variant_attn]
        self.ln_1 = norm_variant_attn(config)
        if not config.use_parallel_mlp:
            self.ln_2 = norm_variant_attn(config)

        self.use_post_ln = config.use_post_ln
        self.use_parallel_mlp = config.use_parallel_mlp
        self.use_gradient_checkpointing = config.use_gradient_checkpointing

        # Allow for sharing attn between blocks
        if attn is None:
            self.attn = CausalSelfAttention(config)
        else:
            self.attn = attn

        # Allow for sharing mlp between blocks
        if mlp is None:
            self.mlp = MLP(config)
        else:
            self.mlp = mlp

    def forward(self, x):
        def custom_forward(*inputs):
            x = inputs[0]
            if self.use_post_ln:
                if self.use_parallel_mlp:
                    x = self.ln_1(x + self.attn(x) + self.mlp(x))
                else:
                    x = self.ln_1(x + self.attn(x))
                    x = self.ln_2(x + self.mlp(x))
            else:
                if self.use_parallel_mlp:
                    ln_1 = self.ln_1(x)
                    x = x + self.attn(ln_1) + self.mlp(ln_1)
                else:
                    x = x + self.attn(self.ln_1(x))
                    x = x + self.mlp(self.ln_2(x))
            return x

        if self.use_gradient_checkpointing and x.requires_grad:
            return checkpoint.checkpoint(custom_forward, x, use_reentrant=False)
        else:
            return custom_forward(x)

class GPT(nn.Module):

    def __init__(self, config):
        super().__init__()
        assert config.vocab_size is not None
        assert config.block_size is not None

        self.config = config

        # Shared Parameters MLP
        shared_mlp_array = create_shared_param_group("mlp", config)
        # Shared Parameters Attention
        shared_attn_array = create_shared_param_group("attn", config)

        # Factorization Parameters
        self.n_embd_wte = config.n_embd_wte
        self.n_embd_wte_scale_tying = config.n_embd_wte_scale_tying

        # Learned Steering Vectors
        self.use_lsv = config.use_lsv
        self.lsv_index = config.lsv_index
        self.lsv_dataset_num = config.lsv_dataset_num

        if config.lsv_dataset_num is not None and config.use_lsv:
            self.num_datasets = config.lsv_dataset_num
            print(config.lsv_variant)
            self.lsv_variant = config.lsv_variant
            self.lsv_matrix = lsv_dictionary[self.lsv_variant](config)

        # Configure wte, with optional quantization and factoring
        if config.quantize_wte:
            if config.n_embd_wte:
                # If factorization is set
                word_embd = QuantizedEmbedding(config.vocab_size, config.n_embd_wte, config.quantize_wte_method, config.quantize_wte_bits)
            else:
                # no factorization
                word_embd = QuantizedEmbedding(config.vocab_size, config.n_embd, config.quantize_wte_method, config.quantize_wte_bits)
        else:
            if config.n_embd_wte:
                # If factorization is set
                word_embd = nn.Embedding(config.vocab_size, config.n_embd_wte)
            else:
                # no factorization
                word_embd = nn.Embedding(config.vocab_size, config.n_embd)

        self.transformer = nn.ModuleDict(dict(
            wte = word_embd,
            drop = nn.Dropout(config.dropout),
            h = nn.ModuleList([Block(config, mlp=shared_mlp_array[i], attn=shared_attn_array[i]) for i in range(config.n_layer)]),
            ln_f = norm_dictionary[config.norm_variant_output](config),
        ))

        if self.config.use_abs_pos_embeddings:
            if config.quantize_wpe:
                pos_embd = QuantizedEmbedding(config.block_size, config.n_embd, config.quantize_wpe_method, config.quantize_wpe_bits)
            else:
                pos_embd = nn.Embedding(config.block_size, config.n_embd)
            self.transformer['wpe'] = pos_embd

        # Select softmax variant for output layer
        self.softmax_variant_output = config.softmax_variant_output
        if self.softmax_variant_output != "softmax":
            self.softmax_layer_output = softmax_dictionary[config.softmax_variant_output](config)

        if config.n_embd_wte:
            self.lm_head = nn.Linear(config.n_embd_wte, config.vocab_size, bias=False)
        else:
            self.lm_head = nn.Linear(config.n_embd, config.vocab_size, bias=False)
        # with weight tying when using torch.compile() some warnings get generated:
        # "UserWarning: functional_call was passed multiple values for tied weights.
        # This behavior is deprecated and will be an error in future versions"
        # not 100% sure what this is, so far seems to be harmless. TODO investigate
        self.transformer.wte.weight = self.lm_head.weight # https://paperswithcode.com/method/weight-tying

        # Initialize and possibly import scale_up and scale_down matrices, if factorization is set
        if self.n_embd_wte:
            # TODO: make this linear set from variant dictionary
            # TODO: make this linear quantizable
            self.transformer['scale_up'] = nn.Linear(config.n_embd_wte, config.n_embd, bias=False)
            self.transformer['scale_down'] = nn.Linear(config.n_embd_wte, config.n_embd, bias=False)

            if self.n_embd_wte_scale_tying:
                self.transformer.scale_up.weight = self.transformer.scale_down.weight # Weight tying

            if config.import_scale_matrices_freeze:
                self.transformer.scale_up.weight.requires_grad = False
                self.transformer.scale_down.weight.requires_grad = False

        # init all weights
        self.apply(self._init_weights)

        # import wte
        if self.config.import_wte_npy:
            # Replace wte with values from numpy and retie weights
            self.import_wte(self.config.import_wte_npy)

        # import scale_matrices
        if config.import_scale_matrices_npz:
            self.import_scale_matrices(config.import_scale_matrices_npz, config.n_embd_wte_scale_tying)

        for pn, p in self.named_parameters():
            # apply special scaled init to the residual projections, per GPT-2 paper
            if pn.endswith('c_proj.weight'):
                torch.nn.init.normal_(p, mean=0.0, std=0.02/math.sqrt(2 * config.n_layer))

        # report number of parameters
        print("number of parameters: %.2fM" % (self.get_num_params()/1e6,))

    def get_num_params(self, non_embedding=True):
        """
        Return the number of parameters in the model.
        For non-embedding count (default), the position embeddings get subtracted.
        The token embeddings would too, except due to the parameter sharing these
        params are actually used as weights in the final layer, so we include them.
        """
        n_params = sum(p.numel() for p in self.parameters())
        if non_embedding and self.config.use_abs_pos_embeddings:
            n_params -= self.transformer.wpe.weight.numel()
        return n_params

    def update_block_size(self, new_block_size):
        # Function to increase block size dynamically
        if new_block_size > self.config.block_size:
            self.config.block_size = new_block_size
            if self.config.use_abs_pos_embeddings:
                if self.config.quantize_wpe:
                    pos_embd = QuantizedEmbedding(new_block_size, self.config.n_embd, self.config.quantize_wpe_method, self.config.quantize_wpe_bits)
                else:
                    pos_embd = nn.Embedding(new_block_size, self.config.n_embd)
                self.transformer.wpe = pos_embd
            for block in self.transformer.h:
                if hasattr(block.attn, 'bias'):
                    block.attn.bias = torch.tril(torch.ones(new_block_size, new_block_size)).view(1, 1, new_block_size, new_block_size)

    def _init_weights(self, module):
        if isinstance(module, nn.Linear):
            torch.nn.init.normal_(module.weight, mean=self.config.linear_mean_init, std=self.config.linear_std_init)
            if module.bias is not None:
                torch.nn.init.zeros_(module.bias)
        elif isinstance(module, nn.Embedding):
            torch.nn.init.normal_(module.weight, mean=self.config.embedding_mean_init, std=self.config.embedding_std_init)

    def update_num_angles(self, num_angles):
        """Update the number of angles for rotary embeddings in all attention layers."""
        device = next(self.parameters()).device
        for block in self.transformer.h:
            if hasattr(block.attn, 'rotary_emb_q') and hasattr(block.attn, 'rotary_emb_k'):
                block.attn.rotary_emb_q.update_num_angles(num_angles, device)
                block.attn.rotary_emb_k.update_num_angles(num_angles, device)

    def update_rope_length(self, rope_length):
        """Update the number of angles for rotary embeddings in all attention layers."""
        for block in self.transformer.h:
            if hasattr(block.attn, 'rotary_emb_q') and hasattr(block.attn, 'rotary_emb_k'):
                block.attn.rotary_emb_q.update_rope_length(rope_length)
                block.attn.rotary_emb_k.update_rope_length(rope_length)

    def import_wte(self, file_path):
        """ Replace wte with values from numpy and retie weights """

        #Load and format weights
        initial_embeddings = np.load(self.config.import_wte_npy)
        initial_embeddings_tensor = torch.from_numpy(initial_embeddings).float()

        # Initialize imported wte
        self.transformer.wte = nn.Embedding.from_pretrained(
                initial_embeddings_tensor,
                freeze=self.config.import_wte_freeze
                )

        # Redo the Weight tying
        self.lm_head.weight = self.transformer.wte.weight

    def export_wte(self, file_path):
        # TODO: Determine strategy with this and other means of export, possibly
        # replacing this with composition of existing means
        embedding_table = self.transformer.wte.weight.detach().cpu().numpy()
        np.save(file_path, embedding_table)
        print(f"Embedding table saved to {file_path}")

    def import_scale_matrices(self, file_path, weight_tying=False):
        """Import scale_up and scale_down matrices from a numpy file."""
        scale_matrices = np.load(file_path)
        scale_up_tensor = torch.from_numpy(scale_matrices['scale_up']).float().T
        scale_down_tensor = torch.from_numpy(scale_matrices['scale_down']).float().T

        print(scale_up_tensor.size())
        print(scale_down_tensor.size())
        self.transformer.scale_up.weight.data.copy_(scale_up_tensor)
        self.transformer.scale_down.weight.data.copy_(scale_down_tensor)

        if weight_tying:
            self.transformer.scale_up.weight = self.transformer.scale_down.weight

        print(f"Scale matrices loaded from {file_path} with weight tying: {weight_tying}")

    def export_scale_matrices(self, file_path):
        """Export scale_up and scale_down matrices to a numpy file."""
        scale_up_matrix = self.transformer.scale_up.weight.detach().cpu().numpy()
        scale_down_matrix = self.transformer.scale_down.weight.detach().cpu().numpy()

        np.savez(file_path, scale_up=scale_up_matrix, scale_down=scale_down_matrix)
        print(f"Scale matrices saved to {file_path}")

    def forward(self, idx, targets=None):
        device = idx.device
        b, t = idx.size()
        # assert t <= self.config.block_size, f"Cannot forward sequence of length {t}, block size is only {self.config.block_size}"

        # forward the GPT model itself
        tok_emb = self.transformer.wte(idx) # token embeddings of shape (b, t, n_embd)
        x = None

        if self.n_embd_wte:
            tok_emb = self.transformer.scale_up(tok_emb)
        if self.config.use_abs_pos_embeddings:
            pos = torch.arange(0, t, dtype=torch.long, device=device) # shape (t)
            pos_emb = self.transformer.wpe(pos) # position embeddings of shape (t, n_embd)
            x = self.transformer.drop(tok_emb + pos_emb)
        else:
            x = self.transformer.drop(tok_emb)

        x.requires_grad_(True)  # Ensure requires_grad is True

        if self.use_lsv and self.config.apply_lsv_at_layer_idx == 0:
            x = self.lsv_matrix(x)

        layer = 1
        for block in self.transformer.h:
            # Propagate tokens through layers
            if self.config.use_gradient_checkpointing:
                x = checkpoint.checkpoint(block, x, use_reentrant=self.config.recompute_backward_pass)
            else:
                x = block(x)

            # Intercept for Learned Steering Vectors
            if self.use_lsv and layer == self.config.apply_lsv_at_layer_idx:
                x = self.lsv_matrix(x)
                # x = self.apply_learned_vector_to_layer_output(x)

            # Intercept for Steering Vectors
            if self.config.apply_vector_at_layer_idx is not None and layer == self.config.apply_vector_at_layer_idx:
                x = self.apply_vector_to_layer_output(x)
            if self.config.obtain_vector_at_layer_idx is not None and layer == self.config.obtain_vector_at_layer_idx:
                print(layer, self.config.obtain_vector_at_layer_idx)
                x = self.obtain_vector_from_layer_output(x)

            layer +=1

        x = self.transformer.ln_f(x)

        if self.n_embd_wte:
            x = F.linear(x, self.transformer.scale_down.weight.t())

        if targets is not None:
            # if we are given some desired targets also calculate the loss
            logits = self.lm_head(x)
            loss = F.cross_entropy(logits.view(-1, logits.size(-1)), targets.view(-1), ignore_index=-1)
        else:
            # inference-time mini-optimization: only forward the lm_head on the very last position
            logits = self.lm_head(x[:, [-1], :]) # note: using list [-1] to preserve the time dim
            loss = None

        return logits, loss

    def set_lsv_scaling_factor(self, factor):
        self.lsv_matrix.update_lsv_scaling_factor(factor)

    def set_lsv_mode(self, mode):
        self.lsv_matrix.set_mode(mode)

    def set_lsv_mixture(self, mixture):
        """ Mixture is a list, allowing for mixing steering vectors """
        self.lsv_matrix.set_mixture(mixture)

    def get_lsv_scaling_factor(self):
        return self.lsv_matrix.get_lsv_scaling_factor()

    def set_lsv_index(self, index):
        self.lsv_matrix.update_lsv_index(index)

    def freeze_non_lsv_parameters(self):
        """Freeze all parameters except for lsv_matrix if lsv_focused_training is enabled."""

        print("Freezing all parameters except for lsv_matrix")

        # Freeze all parameters by setting requires_grad to False
        for name, param in self.named_parameters():
            if name != "lsv_matrix":
                param.requires_grad = False
            else:
                param.requires_grad = True  # Ensure lsv_matrix can still be trained

    def apply_learned_vector_to_layer_output(self, x):
        """Conditionally add a vector based on dataset index to the output of a specific layer."""

        # Use one-hot vector for the dataset and multiply by the learned parameter matrix
        one_hot_vector = torch.zeros(self.lsv_matrix.size(0), device=x.device)
        one_hot_vector[self.lsv_index] = 1.0

        # Multiply the one-hot vector by the learned parameter matrix
        selected_vector = torch.matmul(one_hot_vector, self.lsv_matrix)

        x = x + selected_vector

        return x

    def apply_vector_to_layer_output(self, x):
        """Conditionally add a vector from a file to the output of a specific layer."""

        # require this method has the vector file
        assert self.config.apply_vector_file is not None

        vector = np.load(self.config.apply_vector_file)
        vector_tensor = torch.from_numpy(vector).float().to(x.device)
        x = x + self.config.apply_vector_scaling_factor * vector_tensor

        return x

    def obtain_vector_from_layer_output(self, x):
        """Append a vector to an existing .npy file."""

        # Convert the tensor back to a numpy array
        y = x
        y = torch.mean(y, dim=1, keepdim=True)
        result_vector = y.detach().cpu().numpy()

        # Save the vector to file
        np.save(self.config.obtain_vector_file, result_vector)
        print(f"Updated avg vector saved to {self.config.obtain_vector_file}")

    def crop_block_size(self, block_size):
        # model surgery to decrease the block size if necessary
        # e.g. we may load the GPT2 pretrained model checkpoint (block size 1024)
        # but want to use a smaller block size for some smaller, simpler model
        assert block_size <= self.config.block_size
        self.config.block_size = block_size
        if self.config.use_abs_pos_embeddings:
            self.transformer.wpe.weight = nn.Parameter(self.transformer.wpe.weight[:block_size])
        for block in self.transformer.h:
            if hasattr(block.attn, 'bias'):
                block.attn.bias = block.attn.bias[:,:,:block_size,:block_size]

    @classmethod
    def from_pretrained(cls, config, model_type):
        # assert model_type in {'gpt2', 'gpt2-medium', 'gpt2-large', 'gpt2-xl'}
        from transformers import GPT2LMHeadModel

        print(f"loading weights from pretrained gpt: {model_type}")

        # create a from-scratch initialized minGPT model
        model = GPT(config)
        model_hf = GPT2LMHeadModel.from_pretrained(model_type)

        sd = model.state_dict()
        sd_keys = sd.keys()
        sd_keys = [k for k in sd_keys if not k.endswith('.attn.bias')] # discard this mask / buffer, not a param

        # init a huggingface/transformers model
        model_hf = GPT2LMHeadModel.from_pretrained(model_type)
        sd_hf = model_hf.state_dict()

        # copy while ensuring all of the parameters are aligned and match in names and shapes
        sd_keys_hf = sd_hf.keys()
        sd_keys_hf = [k for k in sd_keys_hf if not k.endswith('.attn.masked_bias')] # ignore these, just a buffer
        sd_keys_hf = [k for k in sd_keys_hf if not k.endswith('.attn.bias')] # same, just the mask (buffer)
        transposed = ['attn.c_proj.weight', 'mlp.c_fc.weight', 'mlp.c_proj.weight']
        # basically the openai checkpoints use a "Conv1D" module, but we only want to use a vanilla Linear
        # this means that we have to transpose these weights when we import them
        # NOTE: the assert below will fail because we split out the c_attn linears!
        # assert len(sd_keys_hf) == len(sd_keys), f"mismatched keys: {len(sd_keys_hf)} != {len(sd_keys)}"
        for key in sd_keys_hf:
            if any(key.endswith(w) for w in transposed):
                # special treatment for the Conv1D weights we need to transpose
                assert sd_hf[key].shape[::-1] == sd[key].shape
                with torch.no_grad():
                    sd[key].copy_(sd_hf[key].t())
            elif key.endswith('attn.c_attn.weight') or key.endswith('attn.c_attn.bias'):
                # split into c_attn_q/k/v
                q, k, v  = sd_hf[key].t().split(config.n_embd, dim=0)
                q_key_str = key.replace("c_attn", "c_attn_q")
                k_key_str = key.replace("c_attn", "c_attn_k")
                v_key_str = key.replace("c_attn", "c_attn_v")
                sd[q_key_str] = q
                sd[k_key_str] = k
                sd[v_key_str] = v
            else:
                # vanilla copy over the other parameters
                print(key)
                if config.n_embd_wte:
                    if key == "transformer.wte.weight":
                        continue
                    if key == "lm_head.weight":
                        continue

                if not config.use_abs_pos_embeddings:
                    if key == "transformer.wpe.weight":
                        continue

                assert sd_hf[key].shape == sd[key].shape
                with torch.no_grad():
                    print(key)
                    sd[key].copy_(sd_hf[key])

        return model

    def configure_optimizers(self, weight_decay, learning_rate, betas, device_type):
        # start with all of the candidate parameters
        param_dict = {pn: p for pn, p in self.named_parameters()}
        # filter out those that do not require grad
        param_dict = {pn: p for pn, p in param_dict.items() if p.requires_grad}
        # create optim groups. Any parameters that is 2D will be weight decayed, otherwise no.
        # i.e. all weight tensors in matmuls + embeddings decay, all biases and layernorms don't.
        decay_params = [p for n, p in param_dict.items() if p.dim() >= 2]
        nodecay_params = [p for n, p in param_dict.items() if p.dim() < 2]
        optim_groups = [
            {'params': decay_params, 'weight_decay': weight_decay},
            {'params': nodecay_params, 'weight_decay': 0.0}
        ]
        num_decay_params = sum(p.numel() for p in decay_params)
        num_nodecay_params = sum(p.numel() for p in nodecay_params)
        print(f"num decayed parameter tensors: {len(decay_params)}, with {num_decay_params:,} parameters")
        print(f"num non-decayed parameter tensors: {len(nodecay_params)}, with {num_nodecay_params:,} parameters")
        # Create AdamW optimizer and use the fused version if it is available
        fused_available = 'fused' in inspect.signature(torch.optim.AdamW).parameters
        use_fused = fused_available and device_type == 'cuda'
        extra_args = dict(fused=True) if use_fused else dict()
        optimizer = torch.optim.AdamW(optim_groups, lr=learning_rate, betas=betas, **extra_args)
        print(f"using fused AdamW: {use_fused}")

        return optimizer

    def estimate_mfu(self, fwdbwd_per_iter, dt):
        """ estimate model flops utilization (MFU) in units of A100 bfloat16 peak FLOPS """
        # first estimate the number of flops we do per iteration.
        # see PaLM paper Appendix B as ref: https://arxiv.org/abs/2204.02311
        N = self.get_num_params()
        cfg = self.config
        L, H, Q, T = cfg.n_layer, cfg.n_head, cfg.n_embd//cfg.n_head, cfg.block_size
        flops_per_token = 6*N + 12*L*H*Q*T
        flops_per_fwdbwd = flops_per_token * T
        flops_per_iter = flops_per_fwdbwd * fwdbwd_per_iter
        # express our flops throughput as ratio of A100 bfloat16 peak flops
        flops_achieved = flops_per_iter * (1.0/dt) # per second
        flops_promised = 312e12 # A100 GPU bfloat16 peak flops is 312 TFLOPS
        mfu = flops_achieved / flops_promised
        return mfu

    @torch.no_grad()
    def generate(self, idx, max_new_tokens, temperature=1.0, top_k=None):
        """
        Take a conditioning sequence of indices idx (LongTensor of shape (b,t)) and complete
        the sequence max_new_tokens times, feeding the predictions back into the model each time.
        Most likely you'll want to make sure to be in model.eval() mode of operation for this.
        """
        for _ in range(max_new_tokens):
            # if the sequence context is growing too long we must crop it at block_size
            idx_cond = idx if idx.size(1) <= self.config.block_size else idx[:, -self.config.block_size:]
            # forward the model to get the logits for the index in the sequence
            logits, _ = self(idx_cond)
            # pluck the logits at the final step and scale by desired temperature
            logits = logits[:, -1, :] / temperature
            # optionally crop the logits to only the top k options
            if top_k is not None:
                v, _ = torch.topk(logits, min(top_k, logits.size(-1)))
                logits[logits < v[:, [-1]]] = -float('Inf')

            probs = None
            if self.config.softmax_variant_output != 'softmax':
                probs = self.softmax_layer_output(logits)
            else:
                probs = F.softmax(logits, dim=-1)
            assert probs != None
            idx_next = torch.multinomial(probs, num_samples=1)
            # append sampled index to the running sequence and continue
            idx = torch.cat((idx, idx_next), dim=1)

        return idx

    @torch.no_grad()
    def generate_with_stop(self, idx, max_new_tokens, stop_string, decode, temperature=1.0, top_k=None):
        """
        Generate tokens and stop on fixed string match, return the state for further input.
        """
        generated_text = ""
        buffer = ""
        for _ in range(max_new_tokens):
            idx_cond = idx if idx.size(1) <= self.config.block_size else idx[:, -self.config.block_size:]
            logits, _ = self(idx_cond)
            logits = logits[:, -1, :] / temperature
            if top_k is not None:
                v, _ = torch.topk(logits, min(top_k, logits.size(-1)))
                logits[logits < v[:, [-1]]] = -float('Inf')
            probs = F.softmax(logits, dim=-1)
            idx_next = torch.multinomial(probs, num_samples=1)
            idx = torch.cat((idx, idx_next), dim=1)

            next_token_text = decode(idx_next[0].tolist())
            generated_text += next_token_text
            buffer += next_token_text

            # Check if the buffer ends with the stop_string
            if buffer.endswith(stop_string):
                break

        return idx, generated_text


class MoELayer(nn.Module):
    """ Mixture of Experts layer to replace FFN (or every other FFN) """

    def __init__(self, config):
        super().__init__()
        self.top_k = config.moe_top_k
        # TODO: implement expert capacity throttling
        # self.expert_capacity = config.expert_capacity
        self.num_experts = config.n_experts
        self.router = router_dictionary[config.moe_router_scheme](config)
        self.experts = nn.ModuleList([MLP(config) for _ in range(config.n_experts)])

    def forward(self, x):
        # Assuming x has shape [batch_size, seq_len, n_embd]
        batch_size, seq_len, _ = x.shape
        gating_output, indices = self.router(x)
        # print(f"gating_output.shape: {gating_output.shape}")
        # print(f"indices 1 count: {indices}")
        final_output = torch.zeros_like(x)

        # Flatten the batch and sequence dimensions to treat each token independently
        flat_x = x.view(-1, x.size(-1))
        # print(f"x.shape() = {x.shape}")
        # print(f"flat_x = {flat_x.shape}")
        flat_gating_output = gating_output.view(-1, gating_output.size(-1))
        # print(f"flat_gating_output.shape = {flat_gating_output.shape}")

        # Process each expert in parallel
        for i, expert in enumerate(self.experts):
            # Create a mask for the inputs where the current expert is in top-k
            expert_mask = (indices == i).any(dim=-1)
            flat_mask = expert_mask.view(-1)
            # print(f"expert_mask shape = {expert_mask.shape}")
            # print(f"flat_mask shape = {flat_mask.shape}")

            if flat_mask.any():
                expert_input = flat_x[flat_mask]
                expert_output = expert(expert_input)

                # Extract and apply gating scores
                gating_scores = flat_gating_output[flat_mask, i].unsqueeze(1)
                weighted_output = expert_output * gating_scores

                # Update final output additively by indexing and adding
                final_output[expert_mask] += weighted_output.squeeze(1)
        # print(f"final_output.shape = {final_output.shape}\n")
        return final_output
<|MERGE_RESOLUTION|>--- conflicted
+++ resolved
@@ -34,13 +34,6 @@
 from variations.linear_variations import linear_dictionary
 from variations.router_variations import router_dictionary
 from quantization.quantize import quantize_dictionary, dequantize, fake_quantize_act
-import importlib
-try:
-    if importlib.util.find_spec("attn_gym.masks") is not None and importlib.util.find_spec("torch.nn.attention.flex_attention") is not None:
-        from attn_gym.masks import generate_sliding_window
-        from torch.nn.attention.flex_attention import flex_attention, create_block_mask
-except ModuleNotFoundError:
-    pass
 
 def create_shared_param_group(layer_type, config):
 
@@ -332,15 +325,6 @@
                 num_bits = self.quantization_attn_dict["quantize_attn_act_qk_mult_k_input_bits"]
                 quant_method = self.quantization_attn_dict["activations_quant_method"]
                 k = fake_quantize_act(self, "attn_act_qk_mult_k_input", k, num_bits, quant_method)
-<<<<<<< HEAD
-            if self.using_flex_attn:
-                if self.n_head != self.n_kv_group:
-                    k_repeated = k.repeat_interleave(self.n_head // self.n_kv_group, dim=1)
-                    v_repeated = v.repeat_interleave(self.n_head // self.n_kv_group, dim=1)
-                    y = torch.nn.attention.flex_attention.flex_attention(q, k_repeated, v_repeated, block_mask=block_mask)
-                else:
-                    y = torch.nn.attention.flex_attention.flex_attention(q, k, v, block_mask=block_mask)
-=======
 
             att = None
             # manual implementation of attention
@@ -371,9 +355,9 @@
             # softmax variation
             if self.softmax_variant_attn != 'softmax':
                 att = self.softmax_layer_attn(att)
->>>>>>> 7bbfab86
-            else:
-                att = None
+            else:
+                att = F.softmax(att, dim=-1)
+
                 # manual implementation of attention
                 if self.n_head != self.n_kv_group:
                     k_repeated = k.repeat_interleave(self.n_head // self.n_kv_group, dim=1)
@@ -404,8 +388,6 @@
                     att = self.softmax_layer_attn(att)
                 else:
                     att = F.softmax(att, dim=-1)
-
-                att = self.attn_dropout(att)
 
                 if self.quantization_attn_dict["quantize_attn_act_pv_mult_p_input"]:
                     num_bits = self.quantization_attn_dict["quantize_attn_act_pv_mult_p_input_bits"]
@@ -598,6 +580,12 @@
 
         self.config = config
 
+        # Flex Attention
+        self.use_flex_attention = config.use_flex_attention
+        if self.use_flex_attention:
+            from attn_gym.masks import generate_sliding_window
+            from torch.nn.attention.flex_attention import flex_attention, create_block_mask
+  
         # Shared Parameters MLP
         shared_mlp_array = create_shared_param_group("mlp", config)
         # Shared Parameters Attention
