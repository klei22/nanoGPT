--- conflicted
+++ resolved
@@ -91,17 +91,10 @@
     return shared_group
 
 def set_variant(variant, default_variant):
-<<<<<<< HEAD
+    # If variant is false or None, then set to provided default value
     if not variant:
         return default_variant
     return variant
-
-class CausalSelfAttention(nn.Module):
-=======
-    if variant == None:
-        return default_variant
-    return variant
->>>>>>> b8e43e0c
 
 class CausalSelfAttention(nn.Module):
     def __init__(self, config, fire_pos_enc=None):
@@ -109,27 +102,23 @@
         assert config.n_embd % config.n_head == 0
 
         self.quantization_attn_dict = {}
-<<<<<<< HEAD
         self.quantization_attn_dict["activations_quant_method"] = config.activations_quant_method
         for arg, val in vars(config).items():
-            # If a specific attn activation argument isn't set, set its value to the general attn activation setting
-            # If the setting is number of bits, default set to the value of config.quantize_attn_act_bits
+            # Set each attention Activation precision and method
             if arg.startswith("quantize_") and "attn_act" in arg and arg.endswith("_bits"):
                 self.quantization_attn_dict[arg] = set_variant(val, config.quantize_attn_act_bits)
-            # If the setting is an activation bool, default set to the value of config.quantize_attn_act
             elif arg.startswith("quantize_") and "attn_act" in arg:
                 self.quantization_attn_dict[arg] = set_variant(val, config.quantize_attn_act)
-=======
-        for arg, val in vars(config).items():
-            if arg.startswith("quantize_") and "linear_attn" in arg and arg.endswith("_bits"):
+            # Set each attention Linear precision and method
+            elif arg.startswith("quantize_") and "linear_attn" in arg and arg.endswith("_bits"):
                 self.quantization_attn_dict[arg] = set_variant(val, config.quantize_linear_bits)
             elif arg.startswith("quantize_") and "linear_attn" in arg and arg.endswith("_method"):
                 self.quantization_attn_dict[arg] = set_variant(val, config.quantize_linear_method)
+        
         self.linear_variant_q = linear_dictionary[set_variant(config.linear_variant_q, config.linear_variant_attn)]
         self.linear_variant_k = linear_dictionary[set_variant(config.linear_variant_k, config.linear_variant_attn)]
         self.linear_variant_v = linear_dictionary[set_variant(config.linear_variant_v, config.linear_variant_attn)]
         self.linear_variant_attn_proj = linear_dictionary[set_variant(config.linear_variant_attn_proj, config.linear_variant_attn)]
->>>>>>> b8e43e0c
 
         # key, query, value projections for all heads, but in a batch
         self.c_attn_q = self.linear_variant_q(config.n_embd, config.n_embd, config, self.quantization_attn_dict["quantize_linear_attn_q_method"], self.quantization_attn_dict["quantize_linear_attn_q_bits"], bias=config.bias)
@@ -264,7 +253,7 @@
             # efficient attention using Flash Attention CUDA kernels
             y = torch.nn.functional.scaled_dot_product_attention(q, k, v, attn_mask=None, dropout_p=self.dropout if self.training else 0, is_causal=True)
         else:
-            if self.quantization_attn_dict["quantize_attn_act_qk_mult_input"]:
+            if self.quantization_attn_dict["quantize_areturn default_variantttn_act_qk_mult_input"]:
                 q = _fake_quantize(q, self.quantization_attn_dict["quantize_attn_act_qk_mult_input_bits"], self.quantization_attn_dict["activations_quant_method"])
                 k = _fake_quantize(k, self.quantization_attn_dict["quantize_attn_act_qk_mult_input_bits"], self.quantization_attn_dict["activations_quant_method"])
 
@@ -328,46 +317,45 @@
 class MLP(nn.Module):
     def __init__(self, config):
         super().__init__()
-
-        self.quantization_mlp_dict = {}
-<<<<<<< HEAD
-        self.quantization_mlp_dict["activations_quant_method"] = config.activations_quant_method
-        for arg, val in vars(config).items():
-            # If a specific mlp activation argument isn't set, set its value to the general mlp activation setting
-            # If the setting is number of bits, default set to the value of config.quantize_mlp_act_bits
-            if arg.startswith("quantize_") and "mlp_act" in arg and arg.endswith("_bits"):
-                self.quantization_mlp_dict[arg] = set_variant(val, config.quantize_mlp_act_bits)
-            # If the setting is an activation bool, default set to the value of config.quantize_mlp_act
-            elif arg.startswith("quantize_") and "mlp_act" in arg:
-                self.quantization_mlp_dict[arg] = set_variant(val, config.quantize_mlp_act)
-
-        # Select linear variant
-        self.linear_variant = linear_dictionary[config.linear_variant]
-=======
-        for arg, val in vars(config).items():
-            if arg.startswith("quantize_") and "linear_mlp" in arg and arg.endswith("_bits"):
-                self.quantization_mlp_dict[arg] = set_variant(val, config.quantize_linear_bits)
-            elif arg.startswith("quantize_") and "linear_mlp" in arg and arg.endswith("_method"):
-                self.quantization_mlp_dict[arg] = set_variant(val, config.quantize_linear_method)
-        self.linear_variant_mlp_up = linear_dictionary[set_variant(config.linear_variant_mlp_up, config.linear_variant_mlp)]
-        self.linear_variant_mlp_down = linear_dictionary[set_variant(config.linear_variant_mlp_down, config.linear_variant_mlp)]
->>>>>>> b8e43e0c
-
-        # Select activation variant
-        self.activation_variant = activation_dictionary[config.activation_variant]
-
-        # Select mlp variant
+       
+        # Select "mlp variant"
         self.mlp_variant = config.mlp_variant
 
+        # If "MLP Variant" is KAN, then we skip MLP specific items
         if self.mlp_variant == "kan":
             self.kan = linear_dictionary["kan"](config.n_embd, config.n_embd, config=config)
-        if self.mlp_variant == "mlp":
-            self.c_fc = self.linear_variant_mlp_up(config.n_embd, 4 * config.n_embd, config, self.quantization_mlp_dict["quantize_linear_mlp_up_method"], self.quantization_mlp_dict["quantize_linear_mlp_up_bits"], bias=config.bias)
-            self.c_proj = self.linear_variant_mlp_down(4 * config.n_embd, config.n_embd, config, self.quantization_mlp_dict["quantize_linear_mlp_down_method"], self.quantization_mlp_dict["quantize_linear_mlp_down_bits"], bias=config.bias)
-        if self.mlp_variant == "swiglu":
-            self.c_fc_in1 = self.linear_variant_mlp_up(config.n_embd, 4 * config.n_embd, config, self.quantization_mlp_dict["quantize_linear_mlp_up_method"], self.quantization_mlp_dict["quantize_linear_mlp_up_bits"])
-            self.c_fc_in2 = self.linear_variant_mlp_up(config.n_embd, 4 * config.n_embd, config, self.quantization_mlp_dict["quantize_linear_mlp_up_method"], self.quantization_mlp_dict["quantize_linear_mlp_up_bits"])
-            self.c_fc_out = self.linear_variant_mlp_down(4 * config.n_embd, config.n_embd, config, self.quantization_mlp_dict["quantize_linear_mlp_down_method"], self.quantization_mlp_dict["quantize_linear_mlp_down_bits"])
+        else:
+            # Select activation variant
+            self.activation_variant = activation_dictionary[config.activation_variant]
+
+            # Sets the class of linear for MLP
+            self.linear_variant_mlp_up = linear_dictionary[set_variant(config.linear_variant_mlp_up, config.linear_variant_mlp)]
+            self.linear_variant_mlp_down = linear_dictionary[set_variant(config.linear_variant_mlp_down, config.linear_variant_mlp)]
+            
+            self.quantization_mlp_dict = {}
+            self.quantization_mlp_dict["activations_quant_method"] = config.activations_quant_method
+        
+            # Set quantization parameters for MLP
+            for arg, val in vars(config).items():
+                # Set MLP Activation precision and quantization method
+                if arg.startswith("quantize_") and "mlp_act" in arg and arg.endswith("_bits"):
+                    self.quantization_mlp_dict[arg] = set_variant(val, config.quantize_mlp_act_bits)
+                elif arg.startswith("quantize_") and "mlp_act" in arg:
+                    self.quantization_mlp_dict[arg] = set_variant(val, config.quantize_mlp_act)
+                # Set MLP Linear Weight precision and quantization method
+                elif arg.startswith("quantize_") and "linear_mlp" in arg and arg.endswith("_bits"):
+                    self.quantization_mlp_dict[arg] = set_variant(val, config.quantize_linear_bits)
+                elif arg.startswith("quantize_") and "linear_mlp" in arg and arg.endswith("_method"):
+                    self.quantization_mlp_dict[arg] = set_variant(val, config.quantize_linear_method)
+            
+            # Instantiate Linear Layers
+            if self.mlp_variant == "mlp":
+                self.c_fc = self.linear_variant_mlp_up(config.n_embd, 4 * config.n_embd, config, self.quantization_mlp_dict["quantize_linear_mlp_up_method"], self.quantization_mlp_dict["quantize_linear_mlp_up_bits"], bias=config.bias)
+                self.c_proj = self.linear_variant_mlp_down(4 * config.n_embd, config.n_embd, config, self.quantization_mlp_dict["quantize_linear_mlp_down_method"], self.quantization_mlp_dict["quantize_linear_mlp_down_bits"], bias=config.bias)
+            elif self.mlp_variant == "swiglu":
+                self.c_fc_in1 = self.linear_variant_mlp_up(config.n_embd, 4 * config.n_embd, config, self.quantization_mlp_dict["quantize_linear_mlp_up_method"], self.quantization_mlp_dict["quantize_linear_mlp_up_bits"])
+                self.c_fc_in2 = self.linear_variant_mlp_up(config.n_embd, 4 * config.n_embd, config, self.quantization_mlp_dict["quantize_linear_mlp_up_method"], self.quantization_mlp_dict["quantize_linear_mlp_up_bits"])
+                self.c_fc_out = self.linear_variant_mlp_down(4 * config.n_embd, config.n_embd, config, self.quantization_mlp_dict["quantize_linear_mlp_down_method"], self.quantization_mlp_dict["quantize_linear_mlp_down_bits"])
 
         self.dropout = nn.Dropout(config.dropout)
 
@@ -377,6 +365,7 @@
 
         if self.mlp_variant == "kan":
             x = self.kan(x)
+        
         elif self.mlp_variant == "mlp":
             x = self.c_fc(x)
 
@@ -389,6 +378,7 @@
                 x = _fake_quantize(x, self.quantization_mlp_dict["quantize_mlp_act_activation_output_bits"], self.quantization_mlp_dict["activations_quant_method"])
 
             x = self.c_proj(x)
+         
         elif self.mlp_variant == "swiglu":
             x_in1 = self.c_fc_in1(x)
 
@@ -405,8 +395,10 @@
             x = self.c_fc_out(x_out)
 
         x = self.dropout(x)
+        
         if self.quantization_mlp_dict["quantize_mlp_act_output"]:
             x = _fake_quantize(x, self.quantization_mlp_dict["quantize_mlp_act_output_bits"], self.quantization_mlp_dict["activations_quant_method"])
+        
         return x
 
 
